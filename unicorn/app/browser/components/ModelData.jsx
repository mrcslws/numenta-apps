// Copyright © 2016, Numenta, Inc. Unless you have purchased from
// Numenta, Inc. a separate commercial license for this software code, the
// following terms and conditions apply:
//
// This program is free software: you can redistribute it and/or modify it under
// the terms of the GNU Affero Public License version 3 as published by the
// Free Software Foundation.
//
// This program is distributed in the hope that it will be useful, but WITHOUT
// ANY WARRANTY; without even the implied warranty of MERCHANTABILITY or FITNESS
// FOR A PARTICULAR PURPOSE. See the GNU Affero Public License for more details.
//
// You should have received a copy of the GNU Affero Public License along with
// this program. If not, see http://www.gnu.org/licenses.
//
// http://numenta.org/licenses/

import connectToStores from 'fluxible-addons-react/connectToStores';
import moment from 'moment';
import React from 'react';
<<<<<<< HEAD
import ReactDOM from 'react-dom';

=======
>>>>>>> 415ed9b9
import anomalyBarChartUnderlay from '../lib/Dygraphs/AnomalyBarChartUnderlay';
import axesCustomLabelsUnderlay from '../lib/Dygraphs/AxesCustomLabelsUnderlay';
import chartInteraction from '../lib/Dygraphs/ChartInteraction.js';
import Chart from './Chart';
import {
  DATA_FIELD_INDEX, PROBATION_LENGTH, ANOMALY_BAR_WIDTH
} from '../lib/Constants';
import {
  formatDisplayValue, mapAnomalyColor
} from '../lib/browser-utils';
import {anomalyScale, binarySearch, mapAnomalyText} from '../../common/common-utils';
import MetricStore from '../stores/MetricStore';
import MetricDataStore from '../stores/MetricDataStore';
import ModelStore from '../stores/ModelStore';
import ModelDataStore from '../stores/ModelDataStore';
import RangeSelectorBarChart from '../lib/Dygraphs/RangeSelectorBarChartPlugin';

const {
  DATA_INDEX_TIME, DATA_INDEX_VALUE, DATA_INDEX_ANOMALY
} = DATA_FIELD_INDEX;

/**
 * Merge two sorted arrays to create a new sorted array.
 * @param {Array} a - sorted array
 * @param {Array} b - sorted array
 * @param {Function} compareFunction - returns a negative number if arg1 < arg2
 * @returns {Array} - new sorted array
 */
function sortedMerge(a, b, compareFunction) {
  if (!a && !b) return [];
  if (!a) return b;
  if (!b) return a;

  let ret = [];
  let j = 0;

  for (let i = 0; i < a.length; i++) {
    for (; compareFunction(b[j], a[i]) < 0; j++) {
      ret.push(b[j]);
    }
    ret.push(a[i]);
  }

  for (; j < b.length; j++) {
    ret.push(b[j]);
  }

  return ret;
}


/**
 * Use a heuristic to compute the gap threshold which will be used to represent
 * timestamp gaps in the data.
 *
 * Heuristic for gap threshold:
 *
 * (1) Compute all the time-deltas between points.
 * (2) Find the 10th percentile of non-zero time-deltas and multiply it by the
 *     maximum number of missing anomaly bars (i.e. timestamp gaps in model
 *     results). Using the 10th percentile instead of the min time-delta value
 *     allows to be less sensitive to very small outliers.
 *
 * The result is the gap threshold.
 *
 * @param {Array} data - Array of arrays: [[Date, ...], [Date, ...], ...]
 * @returns {Number} - gap threshold.
 */
function computeGapThreshold(data) {
  let deltas = [];
  for (let i = 1; i < data.length; i++) {
    let delta = (data[i][DATA_INDEX_TIME].getTime() -
                 data[i-1][DATA_INDEX_TIME].getTime());
    if (delta > 0) {
      deltas.push(delta);
    }
  }
  deltas.sort();

  let percentile = 0.1;
  let smallTimestampGap =  deltas[Math.floor(deltas.length*percentile)];
  let maxMissingBars = 2;
  return (1 + maxMissingBars) * smallTimestampGap;
}


/**
 * Detect gaps in timestamps in the data. Lines will be drawn for every
 * time-delta that is less than the gap threshold.
 *
 * At each gap, insert [midpointOfGap, vals[0], vals[1], ...] as a new datum.
 *
 * @param {Array} data - Array of arrays: [[Date, ...], [Date, ...], ...]
 * @param {Array} vals - Values concatenated to timestamp at every single gap
 * @param {Number} gapThreshold - Lines will be drawn for every time-delta that
 *                                is less than the gap threshold.
 * @returns {Array} - data with gap values inserted
 */
function insertIntoGaps(data, vals, gapThreshold) {
  let newData = [];
  data.forEach((item, rowid) => {
    newData.push(item);

    if (rowid + 1 < data.length) {
      let curr = item[DATA_INDEX_TIME].getTime();
      let next = data[rowid+1][DATA_INDEX_TIME].getTime();
      let delta = next - curr;
      if (delta > gapThreshold) {
        let gapItem = [new Date(curr + delta/2)].concat(vals);
        newData.push(gapItem);
      }
    }
  });

  return newData;
}


/**
 * Compute Dygraphs input from the metric and model data.
 *
 * If aggregated, the return value will contain properly formatted model
 * records, possibly with nonaggregated raw metric records inserted.
 *
 * If not aggregated, or if there are no modelRecords, the return value will
 * contain properly formatted raw metric records.
 *
 * In all cases, gaps are detected. NaN values are inserted to designate gaps.
 *
 * @param {Array} metricRecords - Input data record list, raw metric data.
 * @param {Array} modelRecords - Input data record list, model data.
 * @param {boolean} aggregated - Whether the model is aggregated.
 * @param {boolean} rawDataInBackground - Whether the raw data should be drawn
 *                                        (in addition to the aggregated data)
 * @returns {Array} - Tuple:
 *                    Array: Dygraphs multi-dimensional array
 *                    Array: The x values in the prepared data
 *                    Array: The y values in the prepared data
 * @see http://dygraphs.com/tests/independent-series.html
 */
function prepareData(
  metricRecords, modelRecords, aggregated, rawDataInBackground) {
  let xValues = [];
  let yValues = [];

  let gapThreshold = computeGapThreshold(modelRecords.length > 0
                                         ? modelRecords
                                         : metricRecords);

  let aggregatedChartData = null;
  if (modelRecords.length && aggregated) {
    modelRecords.forEach((item) => {
      xValues.push(item[DATA_INDEX_TIME]);
      yValues.push(item[DATA_INDEX_VALUE]);
    });

    if (rawDataInBackground) {
      aggregatedChartData = modelRecords.map(
        (item) => [item[DATA_INDEX_TIME],
                   item[DATA_INDEX_VALUE],
                   null]);

      aggregatedChartData = insertIntoGaps(aggregatedChartData,
                                           [NaN, null], gapThreshold);
    } else {
      aggregatedChartData = modelRecords.map(
        (item) => [item[DATA_INDEX_TIME],
                   item[DATA_INDEX_VALUE]]);

      aggregatedChartData = insertIntoGaps(aggregatedChartData,
                                           [NaN], gapThreshold);
    }
  }

  let rawChartData = null;
  if (metricRecords.length && (!aggregated || rawDataInBackground)) {
    metricRecords.forEach((item) => {
      xValues.push(item[DATA_INDEX_TIME]);
      yValues.push(item[DATA_INDEX_VALUE]);
    });

    if (rawDataInBackground) {
      rawChartData = metricRecords.map(
        (item) => [item[DATA_INDEX_TIME],
                   null,
                   item[DATA_INDEX_VALUE]]);

      rawChartData = insertIntoGaps(rawChartData,
                                    [null, NaN], gapThreshold);
    } else {
      rawChartData = metricRecords.map(
        (item) => [item[DATA_INDEX_TIME],
                   item[DATA_INDEX_VALUE]]);

      rawChartData = insertIntoGaps(rawChartData,
                                    [NaN], gapThreshold);
    }
  }

  let data = sortedMerge(
    aggregatedChartData, rawChartData,
    (a, b) => a[DATA_INDEX_TIME].getTime() - b[DATA_INDEX_TIME].getTime());

  return [data, xValues, yValues];
}

/**
 * Determine a y scale using the seen and unseen y values.
 *
 * Current strategy: use the minimum and maximum for the entire time series.
 * Additionally, make room for green anomaly bars.
 *
 * @param {Object} context - a ModelData instance
 * @param {Dygraph} g - a Dygraph instance
 * @returns {Array} the new y extent [min, max]
 */
function yScaleCalculate(context, g) {
  let yExtentAdjusted = [context._yExtent[0], context._yExtent[1]];

  // Add space for green anomaly bars.
  yExtentAdjusted[0] -= anomalyScale(0) * (yExtentAdjusted[1] -
                                           yExtentAdjusted[0]);

  return yExtentAdjusted;
}

/**
 * React Component for sending Model Data from Model component to
 *  Chart component.
 */
@connectToStores([MetricStore, MetricDataStore, ModelStore, ModelDataStore],
  (context, props) => {
    let modelId = props.modelId;
    let metric = context.getStore(MetricStore).getMetric(modelId);
    let metricData = context.getStore(MetricDataStore).getData(modelId);
    let model = context.getStore(ModelStore).getModel(modelId);
    let modelData = context.getStore(ModelDataStore).getData(modelId);
    return {metric, metricData, model, modelData, modelId};
  }
)
export default class ModelData extends React.Component {

  static get contextTypes() {
    return {
      getConfigClient: React.PropTypes.func,
      getStore: React.PropTypes.func,
      muiTheme: React.PropTypes.object
    };
  }

  static get propTypes() {
    return {
      modelId: React.PropTypes.string.isRequired,
      showNonAgg: React.PropTypes.bool
    };
  }

  constructor(props, context) {
    super(props, context);
    this._config = this.context.getConfigClient();

    let muiTheme = this.context.muiTheme;
    this._styles = {
      container: {
        position: 'relative'
      },
      legend: {
        section: {
          height: '1rem',
          fontSize: 12
        },
        label: {
          float: 'left'
        }
      },
      zoom: {
        section: {
          height: '1rem',
          fontSize: 12,
          float: 'right'
        },
        label: {
          color: muiTheme.rawTheme.palette.accent3Color,
          paddingRight: '1rem',
          fontWeight: 'bold'
        },
        link: {
          color: muiTheme.rawTheme.palette.primary1Color,
          paddingRight: '0.5rem',
          textDecoration: 'underline',
          cursor: 'pointer'
        },
        linkActive: {
          color: muiTheme.rawTheme.palette.textColor,
          paddingRight: '0.5rem',
          textDecoration: 'none',
          cursor: 'default'
        }
      }
    }

    this._yScaleCalculate = function (context, dygraph) {
      return yScaleCalculate(context, dygraph);
    }.bind(null, this);

    // Dygraphs Chart Options: Global and per-Series/Axis settings.
    this._chartOptions = {
      // Dygraphs global chart options
      options: {
        axisLineColor: muiTheme.rawTheme.palette.accent4Color,
        connectSeparatedPoints: true,  // required for raw+agg overlay
        interactionModel: chartInteraction,
        labelsShowZeroValues: true,
        labelsDiv: `legend-${props.modelId}`,
        plugins: [RangeSelectorBarChart],
        rangeSelectorPlotFillColor: muiTheme.rawTheme.palette.primary1FadeColor,
        rangeSelectorPlotStrokeColor: muiTheme.rawTheme.palette.primary1Color,
        showRangeSelector: true,
        underlayCallback: function (context, ...args) {
          axesCustomLabelsUnderlay(context, ...args);
          anomalyBarChartUnderlay(context, ...args);
        }.bind(null, this),
        xRangePad: 0,
        yRangePad: 4
      },

      // main value data chart line (could be either Raw OR Aggregated data)
      value: {
        labels: ['Time', 'Value'],
        axes: {
          x: {
            axisLabelOverflow: false,
            axisLabelWidth: 0,
            drawAxis: false,
            drawGrid: false,
            valueFormatter: (time) => moment.utc(time).format('llll')
          },
          y: {
            axisLabelOverflow: false,
            axisLabelWidth: 0,
            drawAxis: false,
            drawGrid: false,
            valueFormatter: ::this._legendValueFormatter
          }
        },
        series: {
          Value: {
            axis: 'y',
            color: muiTheme.rawTheme.palette.primary2Color,  // dark blue
            independentTicks: false,
            showInRangeSelector: true,  // plot alone in range selector
            strokeWidth: 2
          }
        }
      },

      // non-aggregated line chart overlay on top of aggregated data line chart
      raw: {
        labels: ['NonAggregated'],
        series: {
          NonAggregated: {
            axis: 'y',
            color: muiTheme.rawTheme.palette.primary1Color,  // light blue
            independentTicks: false,
            showInRangeSelector: false,
            strokeWidth: 2
          }
        }
      }
    }; // chartOptions

    this.state = {
      zoomLevel: 0,
      points: 0
    }
  } // constructor

  /**
   * Format Values & Anomalies for Dygraph Chart Legend. Add Anomaly when there.
   * @param {Number} numOrTime - UTC epoch milisecond stamp of current value point
   * @param {Function} options - options('key') same as dygraph.getOption('key')
   * @param {String} series - Name of series
   * @param {Object} dygraph - Instantiated Dygraphs charting object
   * @param {Number} row - Current row (series)
   * @param {Number} column - Current column (data index)
   * @returns {Number|String} - Valueset for display in Legend
   * @see http://dygraphs.com/options.html#valueFormatter
   */
  _legendValueFormatter(numOrTime, options, series, dygraph, row, column) {
    let modelData = options('modelData');  // custom
    let value = formatDisplayValue(dygraph.getValue(row, column));

    // Format data value
    let valueColor = options('series')[series]['color'];
    let displayValue = `<font color="${valueColor}"><b>${value}</b></font>`;
    // Show anomaly
    if (modelData) {
      // Get time value
      let time = dygraph.getValue(row, 0);

      // Find anomaly closest to the time
      let anomalyIdx = binarySearch(modelData, time, (current, key) => {
        return current[DATA_INDEX_TIME].getTime() - key;
      });
      let anomalyValue;
      if (anomalyIdx < PROBATION_LENGTH) {
        anomalyValue = null;
      } else if (anomalyIdx >= 0) {
        // Found exact value
        anomalyValue = modelData[anomalyIdx][DATA_INDEX_ANOMALY];
      } else {
        // Get max value from neighboring points
        let first = ~anomalyIdx;
        let second = first + 1;
        if (second >= modelData.length - 1) {
          second = modelData.length - 1;
        }
        anomalyValue = Math.max(modelData[first][DATA_INDEX_ANOMALY],
                                modelData[second][DATA_INDEX_ANOMALY]);
      }
      // Format anomaly value
      if (anomalyValue || anomalyValue === null) {
        let color = mapAnomalyColor(anomalyValue);
        let anomalyText = mapAnomalyText(anomalyValue);
        displayValue += ` <font color="${color}"><b>Anomaly: ${anomalyText}` +
                        `</b></font>`;
      }
    }
    return displayValue;
  }

  _handleZoom(zoomLevel) {
    this.setState({zoomLevel});
  }

  /**
   * Get the total of points to display based on either metricData or modelData
   * and the zoom level
   * @param  {number} zoomLevel Percentage of data to display. [0..1]
   * @return {number}      Total points to dispay
   */
  _getDisplayPoints(zoomLevel) {
    // Max zoom level
    let points = this.state.points;
    if (zoomLevel > 0) {
      let {model, metricData, modelData} = this.props;
      let data;
      if (model.ran) {
        data = modelData.data;
      } else {
        data = metricData;
      }
      if (data && data.length > 0) {
        points = Math.floor(data.length * zoomLevel) - 1;
      }
    }
    return points;
  }

  /**
   * Describe time zoom level rounding time rounded to the closest time
   * description (minute,  hour, day, week, month, ...) based .
   * @param  {number} zoomLevel Percentage of data to display. [0..1]
   * @return {string}           Human readable time period description.
   *                            For example:
   *                              All
   *                              15 minutes
   *                              8 hours
   *                              1 day
   *                              2 weeks
   *                              6 months
   */
  _describeZoomLevel(zoomLevel) {
    if (zoomLevel === 1) {
      // No zoom
      return this._config.get('chart:zoom:all');
    }
    let {model, metricData, modelData} = this.props;
    let data;
    if (model.ran) {
      data = modelData.data;
    } else {
      data = metricData;
    }
    if (data && data.length > 0) {
      let first = data[0][DATA_INDEX_TIME];
      let zoomIndex = this._getDisplayPoints(zoomLevel);
      let last = data[zoomIndex][DATA_INDEX_TIME];
      return moment(first).to(last, true);
    }
  }

  shouldComponentUpdate(nextProps, nextState) {
    let {model, modelData, showNonAgg} = this.props;

    // allow chart to switch between "show non-agg data" toggle states
    if (showNonAgg !== nextProps.showNonAgg) {
      return true;
    }
    if (nextState.zoomLevel !== this.state.zoomLevel) {
      return true;
    }
    if (nextState.points !== this.state.points) {
      return true;
    }

    // Only update if the model is visible and model data has changed
    if (model.visible && modelData.data.length) {
      return modelData.modified !== nextProps.modelData.modified ||
             this.props.model.active !== nextProps.model.active;
    }

    return true;
  }
<<<<<<< HEAD
  componentDidMount() {
    // Get chart actual width used to calculate the initial number of bars
    let modelId = this.props.modelId;
    let chart = ReactDOM.findDOMNode(this.refs[`chart-${modelId}`]);
    this.setState({points: Math.ceil(chart.offsetWidth / ANOMALY_BAR_WIDTH)});
  }
  componentWillReceiveProps(nextProps) {
    if (nextProps.model.active) {
      // Reset zoom level
      this.setState({zoomLevel:0});
    }
  }
  render() {
    let {
      metric, metricData, model, modelData, showNonAgg, modelId
    } = this.props;
    let zoomLevel = this.state.zoomLevel;
=======

  _calculateState(props) {
    let {metric, metricData, model, modelData, showNonAgg} = props;
>>>>>>> 415ed9b9
    let {options, raw, value} = this._chartOptions;

    metric.dataSize = metricData.length;
    model.dataSize = modelData.data.length;

    if (model.dataSize) {
      options.modelData = modelData.data;
    }

    const rawDataInBackground = (modelData.data.length &&
                                 model.aggregated &&
                                 showNonAgg);

    // Calculate axes, labels, and series. Grab them from the "value" options,
    // maybe insert the "raw" options, then overwrite the actual "options" that
    // get passed into Dygraphs.
    let {axes, labels, series} = value;
    if (rawDataInBackground) {
      labels = labels.concat(raw.labels);
      Object.assign(axes, raw.axes);
      Object.assign(series, raw.series);
    }
    Object.assign(options, {axes, labels, series});

    let [data, xValues, yValues] = prepareData(metricData, modelData.data,
                                               model.aggregated,
                                               rawDataInBackground);

<<<<<<< HEAD
    metaData.min = minVal;
    metaData.max = maxVal;
    metaData.displayPointCount = this._getDisplayPoints(zoomLevel);

    let zoomSection;
    if (!model.active) {
      // Render Zoom buttons
      let zoomButtons = [0, 0.25, 1].map((level) => {
        let style;
        if (level === zoomLevel) {
          style = this._styles.zoom.linkActive;
        } else {
          style = this._styles.zoom.link;
        }
        // Generate friendly zoom level description
        let label = this._describeZoomLevel(level);
        return (<a style={style} onClick={this._handleZoom.bind(this, level)}>
                   {label}</a>);
      });
      zoomSection = (<section style={this._styles.zoom.section}>
                      <span style={this._styles.zoom.label}>Zoom:</span>
                      {zoomButtons}
                    </section>);
    }

    Object.assign(options, {axes, labels, series});
=======
    this._data = data;
    this._xValues = xValues;
    this._yValues = yValues;
    this._yExtent = [Math.min(...yValues),
                     Math.max(...yValues)];
  }

  componentWillUpdate(nextProps, nextState) {
    this._calculateState(nextProps);
  }

  componentWillMount() {
    this._calculateState(this.props);
  }

  render() {
    let {metric, model, modelData, modelId} = this.props;
    let metaData = {metric, model, modelData};

>>>>>>> 415ed9b9
    return (
      <div style={this._styles.container}>
        {zoomSection}
        <section style={this._styles.legend.section}>
          <span id={`legend-${modelId}`} style={this._styles.legend.label}/>
        </section>
        <section>
<<<<<<< HEAD
          <Chart ref={`chart-${modelId}`}
            data={data}
            metaData={metaData}
            canZoom={!model.active}
            options={options} />
=======
          <Chart data={this._data} metaData={metaData}
                 options={this._chartOptions.options}
                 yScaleCalculate={this._yScaleCalculate}/>
>>>>>>> 415ed9b9
        </section>
      </div>
    );
  }
}<|MERGE_RESOLUTION|>--- conflicted
+++ resolved
@@ -18,11 +18,8 @@
 import connectToStores from 'fluxible-addons-react/connectToStores';
 import moment from 'moment';
 import React from 'react';
-<<<<<<< HEAD
 import ReactDOM from 'react-dom';
 
-=======
->>>>>>> 415ed9b9
 import anomalyBarChartUnderlay from '../lib/Dygraphs/AnomalyBarChartUnderlay';
 import axesCustomLabelsUnderlay from '../lib/Dygraphs/AxesCustomLabelsUnderlay';
 import chartInteraction from '../lib/Dygraphs/ChartInteraction.js';
@@ -42,7 +39,7 @@
 
 const {
   DATA_INDEX_TIME, DATA_INDEX_VALUE, DATA_INDEX_ANOMALY
-} = DATA_FIELD_INDEX;
+  } = DATA_FIELD_INDEX;
 
 /**
  * Merge two sorted arrays to create a new sorted array.
@@ -95,7 +92,7 @@
   let deltas = [];
   for (let i = 1; i < data.length; i++) {
     let delta = (data[i][DATA_INDEX_TIME].getTime() -
-                 data[i-1][DATA_INDEX_TIME].getTime());
+    data[i - 1][DATA_INDEX_TIME].getTime());
     if (delta > 0) {
       deltas.push(delta);
     }
@@ -103,7 +100,7 @@
   deltas.sort();
 
   let percentile = 0.1;
-  let smallTimestampGap =  deltas[Math.floor(deltas.length*percentile)];
+  let smallTimestampGap = deltas[Math.floor(deltas.length * percentile)];
   let maxMissingBars = 2;
   return (1 + maxMissingBars) * smallTimestampGap;
 }
@@ -128,10 +125,10 @@
 
     if (rowid + 1 < data.length) {
       let curr = item[DATA_INDEX_TIME].getTime();
-      let next = data[rowid+1][DATA_INDEX_TIME].getTime();
+      let next = data[rowid + 1][DATA_INDEX_TIME].getTime();
       let delta = next - curr;
       if (delta > gapThreshold) {
-        let gapItem = [new Date(curr + delta/2)].concat(vals);
+        let gapItem = [new Date(curr + delta / 2)].concat(vals);
         newData.push(gapItem);
       }
     }
@@ -169,8 +166,8 @@
   let yValues = [];
 
   let gapThreshold = computeGapThreshold(modelRecords.length > 0
-                                         ? modelRecords
-                                         : metricRecords);
+    ? modelRecords
+    : metricRecords);
 
   let aggregatedChartData = null;
   if (modelRecords.length && aggregated) {
@@ -182,18 +179,18 @@
     if (rawDataInBackground) {
       aggregatedChartData = modelRecords.map(
         (item) => [item[DATA_INDEX_TIME],
-                   item[DATA_INDEX_VALUE],
-                   null]);
+          item[DATA_INDEX_VALUE],
+          null]);
 
       aggregatedChartData = insertIntoGaps(aggregatedChartData,
-                                           [NaN, null], gapThreshold);
+        [NaN, null], gapThreshold);
     } else {
       aggregatedChartData = modelRecords.map(
         (item) => [item[DATA_INDEX_TIME],
-                   item[DATA_INDEX_VALUE]]);
+          item[DATA_INDEX_VALUE]]);
 
       aggregatedChartData = insertIntoGaps(aggregatedChartData,
-                                           [NaN], gapThreshold);
+        [NaN], gapThreshold);
     }
   }
 
@@ -207,18 +204,18 @@
     if (rawDataInBackground) {
       rawChartData = metricRecords.map(
         (item) => [item[DATA_INDEX_TIME],
-                   null,
-                   item[DATA_INDEX_VALUE]]);
+          null,
+          item[DATA_INDEX_VALUE]]);
 
       rawChartData = insertIntoGaps(rawChartData,
-                                    [null, NaN], gapThreshold);
+        [null, NaN], gapThreshold);
     } else {
       rawChartData = metricRecords.map(
         (item) => [item[DATA_INDEX_TIME],
-                   item[DATA_INDEX_VALUE]]);
+          item[DATA_INDEX_VALUE]]);
 
       rawChartData = insertIntoGaps(rawChartData,
-                                    [NaN], gapThreshold);
+        [NaN], gapThreshold);
     }
   }
 
@@ -244,7 +241,7 @@
 
   // Add space for green anomaly bars.
   yExtentAdjusted[0] -= anomalyScale(0) * (yExtentAdjusted[1] -
-                                           yExtentAdjusted[0]);
+    yExtentAdjusted[0]);
 
   return yExtentAdjusted;
 }
@@ -441,14 +438,14 @@
           second = modelData.length - 1;
         }
         anomalyValue = Math.max(modelData[first][DATA_INDEX_ANOMALY],
-                                modelData[second][DATA_INDEX_ANOMALY]);
+          modelData[second][DATA_INDEX_ANOMALY]);
       }
       // Format anomaly value
       if (anomalyValue || anomalyValue === null) {
         let color = mapAnomalyColor(anomalyValue);
         let anomalyText = mapAnomalyText(anomalyValue);
         displayValue += ` <font color="${color}"><b>Anomaly: ${anomalyText}` +
-                        `</b></font>`;
+          `</b></font>`;
       }
     }
     return displayValue;
@@ -532,34 +529,28 @@
     // Only update if the model is visible and model data has changed
     if (model.visible && modelData.data.length) {
       return modelData.modified !== nextProps.modelData.modified ||
-             this.props.model.active !== nextProps.model.active;
+        this.props.model.active !== nextProps.model.active;
     }
 
     return true;
   }
-<<<<<<< HEAD
+
   componentDidMount() {
     // Get chart actual width used to calculate the initial number of bars
     let modelId = this.props.modelId;
     let chart = ReactDOM.findDOMNode(this.refs[`chart-${modelId}`]);
     this.setState({points: Math.ceil(chart.offsetWidth / ANOMALY_BAR_WIDTH)});
   }
+
   componentWillReceiveProps(nextProps) {
     if (nextProps.model.active) {
       // Reset zoom level
-      this.setState({zoomLevel:0});
-    }
-  }
-  render() {
-    let {
-      metric, metricData, model, modelData, showNonAgg, modelId
-    } = this.props;
-    let zoomLevel = this.state.zoomLevel;
-=======
+      this.setState({zoomLevel: 0});
+    }
+  }
 
   _calculateState(props) {
     let {metric, metricData, model, modelData, showNonAgg} = props;
->>>>>>> 415ed9b9
     let {options, raw, value} = this._chartOptions;
 
     metric.dataSize = metricData.length;
@@ -570,8 +561,8 @@
     }
 
     const rawDataInBackground = (modelData.data.length &&
-                                 model.aggregated &&
-                                 showNonAgg);
+    model.aggregated &&
+    showNonAgg);
 
     // Calculate axes, labels, and series. Grab them from the "value" options,
     // maybe insert the "raw" options, then overwrite the actual "options" that
@@ -585,12 +576,29 @@
     Object.assign(options, {axes, labels, series});
 
     let [data, xValues, yValues] = prepareData(metricData, modelData.data,
-                                               model.aggregated,
-                                               rawDataInBackground);
-
-<<<<<<< HEAD
-    metaData.min = minVal;
-    metaData.max = maxVal;
+      model.aggregated,
+      rawDataInBackground);
+
+    this._data = data;
+    this._xValues = xValues;
+    this._yValues = yValues;
+    this._yExtent = [Math.min(...yValues),
+      Math.max(...yValues)];
+  }
+
+  componentWillUpdate(nextProps, nextState) {
+    this._calculateState(nextProps);
+  }
+
+  componentWillMount() {
+    this._calculateState(this.props);
+  }
+
+  render() {
+    let {metric, model, modelData, modelId} = this.props;
+    let metaData = {metric, model, modelData};
+    let zoomLevel = this.state.zoomLevel;
+
     metaData.displayPointCount = this._getDisplayPoints(zoomLevel);
 
     let zoomSection;
@@ -606,36 +614,14 @@
         // Generate friendly zoom level description
         let label = this._describeZoomLevel(level);
         return (<a style={style} onClick={this._handleZoom.bind(this, level)}>
-                   {label}</a>);
+          {label}</a>);
       });
       zoomSection = (<section style={this._styles.zoom.section}>
-                      <span style={this._styles.zoom.label}>Zoom:</span>
-                      {zoomButtons}
-                    </section>);
-    }
-
-    Object.assign(options, {axes, labels, series});
-=======
-    this._data = data;
-    this._xValues = xValues;
-    this._yValues = yValues;
-    this._yExtent = [Math.min(...yValues),
-                     Math.max(...yValues)];
-  }
-
-  componentWillUpdate(nextProps, nextState) {
-    this._calculateState(nextProps);
-  }
-
-  componentWillMount() {
-    this._calculateState(this.props);
-  }
-
-  render() {
-    let {metric, model, modelData, modelId} = this.props;
-    let metaData = {metric, model, modelData};
-
->>>>>>> 415ed9b9
+        <span style={this._styles.zoom.label}>Zoom:</span>
+        {zoomButtons}
+      </section>);
+    }
+
     return (
       <div style={this._styles.container}>
         {zoomSection}
@@ -643,17 +629,12 @@
           <span id={`legend-${modelId}`} style={this._styles.legend.label}/>
         </section>
         <section>
-<<<<<<< HEAD
           <Chart ref={`chart-${modelId}`}
-            data={data}
-            metaData={metaData}
-            canZoom={!model.active}
-            options={options} />
-=======
-          <Chart data={this._data} metaData={metaData}
+                 data={this._data}
+                 metaData={metaData}
+                 canZoom={!model.active}
                  options={this._chartOptions.options}
                  yScaleCalculate={this._yScaleCalculate}/>
->>>>>>> 415ed9b9
         </section>
       </div>
     );
