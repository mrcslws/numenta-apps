--- conflicted
+++ resolved
@@ -23,10 +23,6 @@
 import chartInteraction from '../lib/Dygraphs/ChartInteraction.js';
 import Chart from './Chart';
 import {DATA_FIELD_INDEX, PROBATION_LENGTH} from '../lib/Constants';
-<<<<<<< HEAD
-import Dygraph from 'dygraphs';
-=======
->>>>>>> d61152ec
 import {
   formatDisplayValue, mapAnomalyColor
 } from '../lib/browser-utils';
@@ -289,12 +285,7 @@
       options: {
         axisLineColor: muiTheme.rawTheme.palette.accent4Color,
         connectSeparatedPoints: true,  // required for raw+agg overlay
-<<<<<<< HEAD
-        interactionModel: Dygraph.Interaction.dragIsPanInteractionModel,
-=======
-        includeZero: true,
         interactionModel: chartInteraction,
->>>>>>> d61152ec
         labelsShowZeroValues: true,
         labelsDiv: `legend-${props.modelId}`,
         plugins: [RangeSelectorBarChart],
