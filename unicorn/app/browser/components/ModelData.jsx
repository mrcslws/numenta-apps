// Copyright © 2016, Numenta, Inc. Unless you have purchased from
// Numenta, Inc. a separate commercial license for this software code, the
// following terms and conditions apply:
//
// This program is free software: you can redistribute it and/or modify it under
// the terms of the GNU Affero Public License version 3 as published by the
// Free Software Foundation.
//
// This program is distributed in the hope that it will be useful, but WITHOUT
// ANY WARRANTY; without even the implied warranty of MERCHANTABILITY or FITNESS
// FOR A PARTICULAR PURPOSE. See the GNU Affero Public License for more details.
//
// You should have received a copy of the GNU Affero Public License along with
// this program. If not, see http://www.gnu.org/licenses.
//
// http://numenta.org/licenses/

import connectToStores from 'fluxible-addons-react/connectToStores';
import React from 'react';

import Chart from './Chart';
import {DATA_FIELD_INDEX} from '../lib/Constants';
import MetricStore from '../stores/MetricStore';
import MetricDataStore from '../stores/MetricDataStore';
import ModelStore from '../stores/ModelStore';
import ModelDataStore from '../stores/ModelDataStore';

const {DATA_INDEX_TIME, DATA_INDEX_VALUE} = DATA_FIELD_INDEX;

/**
 * Use a heuristic to compute the gap threshold which will be used to represent
 * timestamp gaps in the data.
 *
 * Heuristic for gap threshold:
 *
 * (1) Compute all the time-deltas between points.
 * (2) Find the 10th percentile of non-zero time-deltas and multiply it by the
 *     maximum number of missing anomaly bars (i.e. timestamp gaps in model
 *     results). Using the 10th percentile instead of the min time-delta value
 *     allows to be less sensitive to very small outliers.
 *
 * The result is the gap threshold.
 *
 * @param {Array} data - Array of arrays: [[time, ...], [time, ...], ...]
 * @returns {Array} - Tuple:
 *                    number: gap threshold
 *                    number: minimum time delta
 */
function computeGapThreshold(data) {
  let deltas = [];
  for (let i = 1; i < data.length; i++) {
    let delta = data[i][DATA_INDEX_TIME] - data[i - 1][DATA_INDEX_TIME];
    if (delta > 0) {
      deltas.push(delta);
    }
  }
  deltas.sort((a, b) => a - b);

  let percentile = 0.1;
  let smallTimestampGap = deltas[Math.floor(deltas.length * percentile)];
  let maxMissingBars = 2;
  let gapThreshold = (1 + maxMissingBars) * smallTimestampGap;
  return gapThreshold;
}


/**
 * Detect gaps in timestamps in the data. Lines will be drawn for every
 * time-delta that is less than the gap threshold.
 *
 * At each gap, insert [midpointOfGap, vals[0], vals[1], ...] as a new datum.
 *
 * @param {Array} data - Array of arrays: [[time, ...], [time, ...], ...]
 * @param {Array} vals - Values concatenated to timestamp at every single gap
 * @param {Number} gapThreshold - Lines will be drawn for every time-delta that
 *                                is less than the gap threshold.
 * @returns {Array} - data with gap values inserted
 */
function insertIntoGaps(data, vals, gapThreshold) {
  let newData = [];
  data.forEach((item, rowid) => {
    newData.push(item);

    if (rowid + 1 < data.length) {
      let curr = item[DATA_INDEX_TIME];
      let next = data[rowid + 1][DATA_INDEX_TIME];
      let delta = next - curr;
      if (delta > gapThreshold) {
        let gapItem = [curr + delta / 2].concat(vals);
        newData.push(gapItem);
      }
    }
  });

  return newData;
}

<<<<<<< HEAD

/**
 * Compute Dygraphs input from the metric and model data.
 *
 * If aggregated, the return value will contain properly formatted model
 * records, possibly with nonaggregated raw metric records inserted.
 *
 * If not aggregated, or if there are no modelRecords, the return value will
 * contain properly formatted raw metric records.
 *
 * In all cases, gaps are detected. NaN values are inserted to designate gaps.
 *
 * @param {Array} metricRecords - Input data record list, raw metric data.
 * @param {Array} modelRecords - Input data record list, model data.
 * @param {boolean} aggregated - Whether the model is aggregated.
 * @param {boolean} rawDataInBackground - Whether the raw data should be drawn
 *                                        (in addition to the aggregated data)
 * @returns {Array} - Tuple:
 *                    Array: Dygraphs multi-dimensional array
 *                    Array: The x values in the prepared data
 *                    Array: The y values in the prepared data
 * @see http://dygraphs.com/tests/independent-series.html
 */
function prepareData(
  metricRecords, modelRecords, aggregated, rawDataInBackground) {
  let xValues = [];
  let yValues = [];

  let gapThreshold = computeGapThreshold(modelRecords.length > 0
                                         ? modelRecords
                                         : metricRecords);

  let aggregatedChartData = null;
  if (modelRecords.length && aggregated) {
    modelRecords.forEach((item) => {
      xValues.push(item[DATA_INDEX_TIME]);
      yValues.push(item[DATA_INDEX_VALUE]);
    });

    if (rawDataInBackground) {
      aggregatedChartData = modelRecords.map(
        (item) => [item[DATA_INDEX_TIME],
                   item[DATA_INDEX_VALUE],
                   null]);

      aggregatedChartData = insertIntoGaps(aggregatedChartData,
                                           [NaN, null], gapThreshold);
    } else {
      aggregatedChartData = modelRecords.map(
        (item) => [item[DATA_INDEX_TIME],
                   item[DATA_INDEX_VALUE]]);

      aggregatedChartData = insertIntoGaps(aggregatedChartData,
                                           [NaN], gapThreshold);
    }
  }

  let rawChartData = null;
  if (metricRecords.length && (!aggregated || rawDataInBackground)) {
    metricRecords.forEach((item) => {
      xValues.push(item[DATA_INDEX_TIME]);
      yValues.push(item[DATA_INDEX_VALUE]);
    });

    if (rawDataInBackground) {
      rawChartData = metricRecords.map(
        (item) => [item[DATA_INDEX_TIME],
                   null,
                   item[DATA_INDEX_VALUE]]);

      rawChartData = insertIntoGaps(rawChartData,
                                    [null, NaN], gapThreshold);
    } else {
      rawChartData = metricRecords.map(
        (item) => [item[DATA_INDEX_TIME],
                   item[DATA_INDEX_VALUE]]);

      rawChartData = insertIntoGaps(rawChartData,
                                    [NaN], gapThreshold);
    }
  }

  let data = sortedMerge(
    aggregatedChartData, rawChartData,
    (a, b) => a[DATA_INDEX_TIME].getTime() - b[DATA_INDEX_TIME].getTime());

  return [data, xValues, yValues];
}

/**
 * Determine a y scale using the seen and unseen y values.
 *
 * If we base the y scale on the maximum and minimum for the entire time series,
 * datasets that have large spikes become mostly unreadable. The y scale should
 * change based on the range of visible values.
 *
 * If we base the y scale on the visible minimum and maximum, the chart is
 * deceptive. As you view different part of the time series, the fact that the
 * data's peaks and troughs are changing is obscured.
 *
 * Current strategy: by default, use a fixed scale, but make sure the visible
 * data is using at least 20% of the vertical space. If it's not, change the
 * scale so that it is.
 *
 * Additionally, make room for green anomaly bars.
 *
 * @param {Object} context - a ModelData instance
 * @param {Dygraph} g - a Dygraph instance
 * @returns {Array} the new y extent [min, max]
 */
function yScaleCalculate(context, g) {
  let xExtentVisible = g.xAxisRange();
  let xValues = context._xValues;
  let yValues = context._yValues;
  let yExtentVisible = [Infinity, -Infinity];
  for (let i = 0; i < xValues.length; i++) {
    if (xValues[i] < xExtentVisible[0]) continue;
    if (xValues[i] > xExtentVisible[1]) break;

    yExtentVisible[0] = Math.min(yExtentVisible[0], yValues[i]);
    yExtentVisible[1] = Math.max(yExtentVisible[1], yValues[i]);
  }

  let ySpread = context._yExtent[1] - context._yExtent[0];
  let ySpreadVisible = yExtentVisible[1] - yExtentVisible[0];
  let spreadCovered = ySpreadVisible / ySpread;
  let minVerticalSpaceUsage = 1/5;

  let yExtentAdjusted;

  if (spreadCovered < minVerticalSpaceUsage) {
    let adjustment = spreadCovered / minVerticalSpaceUsage;
    yExtentAdjusted = [
      yExtentVisible[0] -
        (yExtentVisible[0] - context._yExtent[0]) * adjustment,
      yExtentVisible[1] +
        (context._yExtent[1] - yExtentVisible[1]) * adjustment
    ];
  } else {
    yExtentAdjusted = [context._yExtent[0], context._yExtent[1]];
  }

  // Add space for green anomaly bars.
  yExtentAdjusted[0] -= anomalyScale(0) * (yExtentAdjusted[1] -
                                           yExtentAdjusted[0]);

  return yExtentAdjusted;
}

=======
>>>>>>> 9527a7c7
/**
 * React Component for sending Model Data from Model component to
 *  Chart component.
 */
@connectToStores([MetricStore, MetricDataStore, ModelStore, ModelDataStore],
  (context, props) => {
    let modelId = props.modelId;
    let metric = context.getStore(MetricStore).getMetric(modelId);
    let metricData = context.getStore(MetricDataStore).getData(modelId);
    let model = context.getStore(ModelStore).getModel(modelId);
    let modelData = context.getStore(ModelDataStore).getData(modelId);
    return {metric, metricData, model, modelData, modelId};
  }
)
export default class ModelData extends React.Component {

  static get contextTypes() {
    return {
      getConfigClient: React.PropTypes.func,
      getStore: React.PropTypes.func,
      muiTheme: React.PropTypes.object
    };
  }

  static get propTypes() {
    return {
      modelId: React.PropTypes.string.isRequired,
      showNonAgg: React.PropTypes.bool
    };
  }

  constructor(props, context) {
    super(props, context);
    this._config = this.context.getConfigClient();

    this._styles = {
      container: {
        position: 'relative'
      }
    };
  } // constructor

  shouldComponentUpdate(nextProps, nextState) {
    let {modelData, showNonAgg} = this.props;

    // allow chart to switch between "show non-agg data" toggle states
    if (showNonAgg !== nextProps.showNonAgg) {
      return true;
    }

    if (!nextProps.model.visible) {
      return false;
    }

    if (nextProps.modelData.data.length < 1) {
      // We're showing metric data. It only needs to render once.
      return false;
    }

    // Only update if the model data has changed.
    return modelData.modified !== nextProps.modelData.modified ||
      this.props.model.active !== nextProps.model.active;
  }

  _calculateState(props) {
    let {metric, metricData, model, modelData, showNonAgg} = props;

    metric.dataSize = metricData.length;
    model.dataSize = modelData.data.length;

    const rawDataInBackground = (modelData.data.length &&
                                 model.aggregated &&
                                 showNonAgg);

    if (model.dataSize) {
      this._values = modelData.data.map((v) => [v[DATA_INDEX_TIME],
                                                v[DATA_INDEX_VALUE]]);
      let gapThreshold = computeGapThreshold(this._values);
      this._values = insertIntoGaps(this._values, [NaN], gapThreshold);

      if (rawDataInBackground) {
        this._values2 =
          insertIntoGaps(metricData.map((v) => [v[DATA_INDEX_TIME],
                                                v[DATA_INDEX_VALUE]]),
                         [NaN], gapThreshold);
      } else {
        this._values2 = [];
      }
    } else {
      this._values = metricData.map((v) => [v[DATA_INDEX_TIME],
                                            v[DATA_INDEX_VALUE]]);
      let gapThreshold = computeGapThreshold(this._values);
      this._values = insertIntoGaps(this._values, [NaN], gapThreshold);
      this._values2 = [];
    }
  }

  componentWillUpdate(nextProps, nextState) {
    this._calculateState(nextProps);
  }

  componentWillMount() {
    this._calculateState(this.props);
  }

  render() {
    let {model, modelData, metric, modelId} = this.props;

    return (
      <div style={this._styles.container}>
        <section>
          <Chart ref={`chart-${modelId}`}
                 values={this._values}
                 values2={this._values2}
                 model={model}
                 modelData={modelData.data}
                 metric={metric}
           />
        </section>
      </div>
    );
  }
}<|MERGE_RESOLUTION|>--- conflicted
+++ resolved
@@ -95,158 +95,6 @@
   return newData;
 }
 
-<<<<<<< HEAD
-
-/**
- * Compute Dygraphs input from the metric and model data.
- *
- * If aggregated, the return value will contain properly formatted model
- * records, possibly with nonaggregated raw metric records inserted.
- *
- * If not aggregated, or if there are no modelRecords, the return value will
- * contain properly formatted raw metric records.
- *
- * In all cases, gaps are detected. NaN values are inserted to designate gaps.
- *
- * @param {Array} metricRecords - Input data record list, raw metric data.
- * @param {Array} modelRecords - Input data record list, model data.
- * @param {boolean} aggregated - Whether the model is aggregated.
- * @param {boolean} rawDataInBackground - Whether the raw data should be drawn
- *                                        (in addition to the aggregated data)
- * @returns {Array} - Tuple:
- *                    Array: Dygraphs multi-dimensional array
- *                    Array: The x values in the prepared data
- *                    Array: The y values in the prepared data
- * @see http://dygraphs.com/tests/independent-series.html
- */
-function prepareData(
-  metricRecords, modelRecords, aggregated, rawDataInBackground) {
-  let xValues = [];
-  let yValues = [];
-
-  let gapThreshold = computeGapThreshold(modelRecords.length > 0
-                                         ? modelRecords
-                                         : metricRecords);
-
-  let aggregatedChartData = null;
-  if (modelRecords.length && aggregated) {
-    modelRecords.forEach((item) => {
-      xValues.push(item[DATA_INDEX_TIME]);
-      yValues.push(item[DATA_INDEX_VALUE]);
-    });
-
-    if (rawDataInBackground) {
-      aggregatedChartData = modelRecords.map(
-        (item) => [item[DATA_INDEX_TIME],
-                   item[DATA_INDEX_VALUE],
-                   null]);
-
-      aggregatedChartData = insertIntoGaps(aggregatedChartData,
-                                           [NaN, null], gapThreshold);
-    } else {
-      aggregatedChartData = modelRecords.map(
-        (item) => [item[DATA_INDEX_TIME],
-                   item[DATA_INDEX_VALUE]]);
-
-      aggregatedChartData = insertIntoGaps(aggregatedChartData,
-                                           [NaN], gapThreshold);
-    }
-  }
-
-  let rawChartData = null;
-  if (metricRecords.length && (!aggregated || rawDataInBackground)) {
-    metricRecords.forEach((item) => {
-      xValues.push(item[DATA_INDEX_TIME]);
-      yValues.push(item[DATA_INDEX_VALUE]);
-    });
-
-    if (rawDataInBackground) {
-      rawChartData = metricRecords.map(
-        (item) => [item[DATA_INDEX_TIME],
-                   null,
-                   item[DATA_INDEX_VALUE]]);
-
-      rawChartData = insertIntoGaps(rawChartData,
-                                    [null, NaN], gapThreshold);
-    } else {
-      rawChartData = metricRecords.map(
-        (item) => [item[DATA_INDEX_TIME],
-                   item[DATA_INDEX_VALUE]]);
-
-      rawChartData = insertIntoGaps(rawChartData,
-                                    [NaN], gapThreshold);
-    }
-  }
-
-  let data = sortedMerge(
-    aggregatedChartData, rawChartData,
-    (a, b) => a[DATA_INDEX_TIME].getTime() - b[DATA_INDEX_TIME].getTime());
-
-  return [data, xValues, yValues];
-}
-
-/**
- * Determine a y scale using the seen and unseen y values.
- *
- * If we base the y scale on the maximum and minimum for the entire time series,
- * datasets that have large spikes become mostly unreadable. The y scale should
- * change based on the range of visible values.
- *
- * If we base the y scale on the visible minimum and maximum, the chart is
- * deceptive. As you view different part of the time series, the fact that the
- * data's peaks and troughs are changing is obscured.
- *
- * Current strategy: by default, use a fixed scale, but make sure the visible
- * data is using at least 20% of the vertical space. If it's not, change the
- * scale so that it is.
- *
- * Additionally, make room for green anomaly bars.
- *
- * @param {Object} context - a ModelData instance
- * @param {Dygraph} g - a Dygraph instance
- * @returns {Array} the new y extent [min, max]
- */
-function yScaleCalculate(context, g) {
-  let xExtentVisible = g.xAxisRange();
-  let xValues = context._xValues;
-  let yValues = context._yValues;
-  let yExtentVisible = [Infinity, -Infinity];
-  for (let i = 0; i < xValues.length; i++) {
-    if (xValues[i] < xExtentVisible[0]) continue;
-    if (xValues[i] > xExtentVisible[1]) break;
-
-    yExtentVisible[0] = Math.min(yExtentVisible[0], yValues[i]);
-    yExtentVisible[1] = Math.max(yExtentVisible[1], yValues[i]);
-  }
-
-  let ySpread = context._yExtent[1] - context._yExtent[0];
-  let ySpreadVisible = yExtentVisible[1] - yExtentVisible[0];
-  let spreadCovered = ySpreadVisible / ySpread;
-  let minVerticalSpaceUsage = 1/5;
-
-  let yExtentAdjusted;
-
-  if (spreadCovered < minVerticalSpaceUsage) {
-    let adjustment = spreadCovered / minVerticalSpaceUsage;
-    yExtentAdjusted = [
-      yExtentVisible[0] -
-        (yExtentVisible[0] - context._yExtent[0]) * adjustment,
-      yExtentVisible[1] +
-        (context._yExtent[1] - yExtentVisible[1]) * adjustment
-    ];
-  } else {
-    yExtentAdjusted = [context._yExtent[0], context._yExtent[1]];
-  }
-
-  // Add space for green anomaly bars.
-  yExtentAdjusted[0] -= anomalyScale(0) * (yExtentAdjusted[1] -
-                                           yExtentAdjusted[0]);
-
-  return yExtentAdjusted;
-}
-
-=======
->>>>>>> 9527a7c7
 /**
  * React Component for sending Model Data from Model component to
  *  Chart component.
