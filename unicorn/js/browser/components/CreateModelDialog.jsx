--- conflicted
+++ resolved
@@ -120,7 +120,6 @@
           aggOpts: paramFinderResults.aggInfo
         });
 
-<<<<<<< HEAD
         body = (
           <div>
             We determined that you will get the best results if we aggregate
@@ -128,11 +127,6 @@
             intervals.
           </div>
         );
-=======
-        body = trims`We determined that you will get the best results if
-                we aggregate your data to
-                ${paramFinderResults.aggInfo.windowSize} seconds intervals.`;
->>>>>>> cf41c0d5
 
         actions.push(
           <RaisedButton
