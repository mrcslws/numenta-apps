// Copyright © 2016, Numenta, Inc. Unless you have purchased from
// Numenta, Inc. a separate commercial license for this software code, the
// following terms and conditions apply:
//
// This program is free software: you can redistribute it and/or modify it under
// the terms of the GNU Affero Public License version 3 as published by the
// Free Software Foundation.
//
// This program is distributed in the hope that it will be useful, but WITHOUT
// ANY WARRANTY; without even the implied warranty of MERCHANTABILITY or FITNESS
// FOR A PARTICULAR PURPOSE. See the GNU Affero Public License for more details.
//
// You should have received a copy of the GNU Affero Public License along with
// this program. If not, see http://www.gnu.org/licenses.
//
// http://numenta.org/licenses/

import connectToStores from 'fluxible-addons-react/connectToStores';
import React from 'react';

<<<<<<< HEAD
import AnomalyBarChart from '../lib/Dygraphs/AnomalyBarChartUnderlay';
import Chart from '../components/Chart';
import {DATA_FIELD_INDEX} from '../lib/Constants';
=======
import Chart from './Chart';
>>>>>>> cf41c0d5
import MetricDataStore from '../stores/MetricDataStore';
import ModelDataStore from '../stores/ModelDataStore';
import ModelStore from '../stores/ModelStore';
import RangeSelectorBarChart from '../lib/Dygraphs/RangeSelectorBarChartPlugin';
<<<<<<< HEAD

const {DATA_INDEX_TIME, DATA_INDEX_VALUE} = DATA_FIELD_INDEX;
=======
import {mapAnomalyColor} from '../lib/browser-utils';
>>>>>>> cf41c0d5


/**
 * React Component for sending Model Data from Model component to
 *  Chart component.
 */
@connectToStores([MetricDataStore, ModelDataStore, ModelStore],
  (context, props) => ({
    metricData: context.getStore(MetricDataStore).getData(props.modelId),
    modelData: context.getStore(ModelDataStore).getData(props.modelId),
    model: context.getStore(ModelStore).getModel(props.modelId)
  }))
export default class ModelData extends React.Component {

  static get contextTypes() {
    return {
      getConfigClient: React.PropTypes.func,
      getStore: React.PropTypes.func,
      muiTheme: React.PropTypes.object
    };
  }

  static get propTypes() {
    return {
      modelId: React.PropTypes.string.isRequired,
      showNonAgg: React.PropTypes.bool
    };
  }

  constructor(props, context) {
    super(props, context);
    this._config = this.context.getConfigClient();

    let muiTheme = this.context.muiTheme;
    let displayPointCount = this._config.get('chart:points');

    this._anomalyBarWidth = Math.round(displayPointCount / 16, 10);
    this._anomalyValueHeight = 1.0;

    this._chartOptions = {
      // dygraphs global chart options
      options: {
        connectSeparatedPoints: true,  // required for raw+agg overlay
        highlightCircleSize: 0,
        includeZero: true,
        legend: 'never',
        plugins: [RangeSelectorBarChart],
        rangeSelectorPlotFillColor: muiTheme.rawTheme.palette.primary1FadeColor,
        rangeSelectorPlotStrokeColor: muiTheme.rawTheme.palette.primary1Color,
        showLabelsOnHighlight: false,
        showRangeSelector: true,
        underlayCallback: AnomalyBarChart.bind(null, this)
      },

      // main value data chart line (could be either Raw OR Aggregated data)
      value: {
        labels: ['Time', 'Value'],
        axes: {
          x: {drawGrid: false},
          y: {drawGrid: false}
        },
        series: {
          Value: {
            axis: 'y',
            color: muiTheme.rawTheme.palette.primary2Color,  // dark blue
            independentTicks: true,
            showInRangeSelector: true,  // plot alone in range selector
            strokeWidth: 2
          }
        }
      },

      // non-aggregated line chart overlay on top of aggregated data line chart
      raw: {
        labels: ['NonAggregated'],
        axes: {
          y2: {
            drawGrid: false,
            drawAxis: false
          }
        },
        series: {
          NonAggregated: {
            axis: 'y2',
            color: muiTheme.rawTheme.palette.primary1Color,  // light blue
            independentTicks: false,
            showInRangeSelector: false,
            strokeWidth: 2
          }
        }
      }
    }; // chartOptions
  } // constructor

<<<<<<< HEAD
=======
  /**
   * DyGraphs custom plotter function to draw Anomaly bar charts
   * @param {Object} event - Dygraph event object reference
   * @requires RGBColor
   */
  _anomalyBarChartPlotter(event) {
    let context = event.drawingContext;
    let points = event.points;
    let yBottom = event.dygraph.toDomYCoord(0);

    points.forEach((point) => {
      let height = yBottom - point.canvasy;
      let xCenter = point.canvasx;
      let xStart = (xCenter - this._anomalyBarWidth / 2);
      let xEnd = (xCenter + this._anomalyBarWidth / 2);
      let startColor = new RGBColor(mapAnomalyColor(0, yBottom)).toRGB();
      let color, index;

      // every bar has a basic 2px placeholder green line
      this._chartDrawLine(context, xStart, xEnd, yBottom, startColor);
      this._chartDrawLine(context, xStart, xEnd, yBottom-1, startColor);

      // draw vertical bar with several horizontal lines in column
      color = new RGBColor(mapAnomalyColor(height, yBottom));
      if (color && 'toRGB' in color) {
        // @TODO This was originally for anomaly bars that had color gradients
        //  instead of flat bars. It could probably be optimized to use less
        //  calls to the <canvas> actually .stroke()ing.
        for (index=0; index < height; index++) {
          let y = yBottom - index;
          this._chartDrawLine(context, xStart, xEnd, y, color.toRGB());
        }
      }
    });
  }

  /**
   * DyGraph custom Plotter function to draw a simple horizontal line
   * @param {Object} context - DyGraph object context
   * @param {Number} xStart - Starting X coord of line
   * @param {Number} xEnd - Ending X coord of line
   * @param {Number} y - Y coord of line
   * @param {String|Object} color - Color (string or RGBColor object) for line
   */
  _chartDrawLine(context, xStart, xEnd, y, color) {
    context.strokeStyle = color;
    context.beginPath();
    context.moveTo(xStart, y);
    context.lineTo(xEnd, y);
    context.stroke();
  }

  shouldComponentUpdate(nextProps, nextState) {
    // Only updates if the model data has changed
    if (this.props.modelData.data.length) {
      return this.props.modelData.modified !== nextProps.modelData.modified;
    }
    return true;
  }

>>>>>>> cf41c0d5
  render() {
    // load data
    let {modelId, showNonAgg} = this.props;
    let metricDataStore = this.context.getStore(MetricDataStore);
    let modelDataStore = this.context.getStore(ModelDataStore);
    let modelStore = this.context.getStore(ModelStore);
    let metricData = metricDataStore.getData(modelId);
    let modelData = modelDataStore.getData(modelId);
    let model = modelStore.getModel(modelId);

    // prep data
    let {options, raw, value} = this._chartOptions;
    let {axes, labels, series} = value;
    let metaData = {model, length: {metric: 0, model: 0}};
    let data = [];  // actual matrix of data to plot w/dygraphs

    // --- keep track of Display+Data series on the Chart ---
    let chartSeries = {
      // index: Relate chart series indexes to data types (raw,anom,agg).
      //  series 1 = dark blue (raw _or_ aggregated)
      //  series 2 = light numenta blue (raw _and_ aggregated)
      //  underlay = anomaly bar charts underlay
      index: {
        timestamp: 0,
        aggregated: null,  // model-aggregated metric data, series 1.
        raw: null  // raw metric data, series 2.
      },
      show: {
        aggregated: false,  // show the Model-Aggregated Data line chart?
        anomaly: false,  // show the Model Anomaly data bar chart?
        raw: false  // show the Raw Metric data line chart?
      }
    };

    // --- Init Chart Series Display+Data state (3 total states, #2 w/parts) ---
    if (metricData.length && !modelData.data.length) {
      // 1. Metric-provided Raw Data on Series 1, alone by itself.
      chartSeries.index.raw = 1;
      chartSeries.show.raw = true;
    } else if (modelData.data.length && !showNonAgg) {
      // 2. Model-provided Anomaly Data goes into custom Dygraphs Underlay.
      //    Series 1 is either still the Metric-provided Raw Metric Data, or may
      //    become the Model-provided Aggregated Metric Data below.
      chartSeries.show.anomaly = true;

      //  (2. Raw or Aggregated data?)
      if (model.aggregated) {
        // 2a. Now the Model-provided Aggregated Metric Data, along w/Anomlies
        chartSeries.index.aggregated = 1;
        chartSeries.show.aggregated = true;
      } else {
        // 2b. still the Metric-provided Raw Metric Data, along with Anomalies
        chartSeries.index.raw = 1;
        chartSeries.show.raw = true;
      }
    } else if (modelData.data.length && showNonAgg) {
      // 3. Model-provided Aggregated Metric Data on Series 1, and now the
      //    additional Raw Metric Data goes on to Series 2.
      chartSeries.index.aggregated = 1;
      chartSeries.index.raw = 2;
      chartSeries.show.anomaly = true;
      chartSeries.show.aggregated = true;
      chartSeries.show.raw = true;
    }

    // --- Use Chart Series Data+Display state to prepare data and charts ---
    // * Series 1 => Metric-provided Raw Metric Data
    if (
      chartSeries.show.raw &&
      chartSeries.index.raw === 1
    ) {
      data = Array.from(metricData);
      metaData.length.metric = metricData.length;
    }
    // * Underlay => Model-provided Anomaly Data
    if (chartSeries.show.anomaly) {
      // reinit Anomaly Bars Overlay bound to fresh model data
      options.modelData = modelData.data;
      metaData.length.model = modelData.data.length;
      if (
        chartSeries.index.aggregated === 1 &&
        chartSeries.show.aggregated
      ) {
        // series 1 => New Model-provided Aggregated Metric Data, Remove anomaly
        data = Array.from(modelData.data).map((item) => item.slice(0, 2));
      }
    }
    // * Series 2 => Metric-provided Raw Data overlay over top of Agg data chart
    if (
      chartSeries.show.raw &&
      chartSeries.index.raw === 2
    ) {
      // Merge data[] + metricData[], that is, merge Raw Non-Aggregated Metric
      //  Data with Aggregated Metric Data into output Chart Data grid.
      let newData = [];
      let dataId = 0;
      let dataStamp = data[dataId][DATA_INDEX_TIME];

      metricData.forEach((item, rowid) => { // increment pointer to metricData[]
        let metricStamp = item[DATA_INDEX_TIME];
        if (metricStamp.getTime() < dataStamp.getTime()) {
          // merge in raw metric data record
          newData.push([metricStamp, null, item[DATA_INDEX_VALUE]]);
        } else {
          // merge in agg+anom data record
          let aggregate = data[dataId][chartSeries.index.aggregated];
          newData.push([dataStamp, aggregate, null]);

          if (dataId < data.length - 1) {
            dataId++; // increment pointer to data[]
            dataStamp = data[dataId][DATA_INDEX_TIME];
          }
        }
      });
      data = newData; // switch to use merged array

      // Format non-aggregated overlay series
      labels = labels.concat(raw.labels);
      Object.assign(axes, raw.axes);
      Object.assign(series, raw.series);
    }

    // RENDER
    Object.assign(options, {axes, labels, series});
    return (
      <Chart data={data} metaData={metaData} options={options} />
    );
  }

}<|MERGE_RESOLUTION|>--- conflicted
+++ resolved
@@ -18,23 +18,15 @@
 import connectToStores from 'fluxible-addons-react/connectToStores';
 import React from 'react';
 
-<<<<<<< HEAD
 import AnomalyBarChart from '../lib/Dygraphs/AnomalyBarChartUnderlay';
-import Chart from '../components/Chart';
+import Chart from './Chart';
 import {DATA_FIELD_INDEX} from '../lib/Constants';
-=======
-import Chart from './Chart';
->>>>>>> cf41c0d5
 import MetricDataStore from '../stores/MetricDataStore';
 import ModelDataStore from '../stores/ModelDataStore';
 import ModelStore from '../stores/ModelStore';
 import RangeSelectorBarChart from '../lib/Dygraphs/RangeSelectorBarChartPlugin';
-<<<<<<< HEAD
 
 const {DATA_INDEX_TIME, DATA_INDEX_VALUE} = DATA_FIELD_INDEX;
-=======
-import {mapAnomalyColor} from '../lib/browser-utils';
->>>>>>> cf41c0d5
 
 
 /**
@@ -129,60 +121,6 @@
     }; // chartOptions
   } // constructor
 
-<<<<<<< HEAD
-=======
-  /**
-   * DyGraphs custom plotter function to draw Anomaly bar charts
-   * @param {Object} event - Dygraph event object reference
-   * @requires RGBColor
-   */
-  _anomalyBarChartPlotter(event) {
-    let context = event.drawingContext;
-    let points = event.points;
-    let yBottom = event.dygraph.toDomYCoord(0);
-
-    points.forEach((point) => {
-      let height = yBottom - point.canvasy;
-      let xCenter = point.canvasx;
-      let xStart = (xCenter - this._anomalyBarWidth / 2);
-      let xEnd = (xCenter + this._anomalyBarWidth / 2);
-      let startColor = new RGBColor(mapAnomalyColor(0, yBottom)).toRGB();
-      let color, index;
-
-      // every bar has a basic 2px placeholder green line
-      this._chartDrawLine(context, xStart, xEnd, yBottom, startColor);
-      this._chartDrawLine(context, xStart, xEnd, yBottom-1, startColor);
-
-      // draw vertical bar with several horizontal lines in column
-      color = new RGBColor(mapAnomalyColor(height, yBottom));
-      if (color && 'toRGB' in color) {
-        // @TODO This was originally for anomaly bars that had color gradients
-        //  instead of flat bars. It could probably be optimized to use less
-        //  calls to the <canvas> actually .stroke()ing.
-        for (index=0; index < height; index++) {
-          let y = yBottom - index;
-          this._chartDrawLine(context, xStart, xEnd, y, color.toRGB());
-        }
-      }
-    });
-  }
-
-  /**
-   * DyGraph custom Plotter function to draw a simple horizontal line
-   * @param {Object} context - DyGraph object context
-   * @param {Number} xStart - Starting X coord of line
-   * @param {Number} xEnd - Ending X coord of line
-   * @param {Number} y - Y coord of line
-   * @param {String|Object} color - Color (string or RGBColor object) for line
-   */
-  _chartDrawLine(context, xStart, xEnd, y, color) {
-    context.strokeStyle = color;
-    context.beginPath();
-    context.moveTo(xStart, y);
-    context.lineTo(xEnd, y);
-    context.stroke();
-  }
-
   shouldComponentUpdate(nextProps, nextState) {
     // Only updates if the model data has changed
     if (this.props.modelData.data.length) {
@@ -191,7 +129,6 @@
     return true;
   }
 
->>>>>>> cf41c0d5
   render() {
     // load data
     let {modelId, showNonAgg} = this.props;
