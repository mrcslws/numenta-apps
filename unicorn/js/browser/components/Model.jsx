// Copyright © 2016, Numenta, Inc.  Unless you have purchased from
// Numenta, Inc. a separate commercial license for this software code, the
// following terms and conditions apply:
//
// This program is free software: you can redistribute it and/or modify it under
// the terms of the GNU Affero Public License version 3 as published by the Free
// Software Foundation.
//
// This program is distributed in the hope that it will be useful, but WITHOUT
// ANY WARRANTY; without even the implied warranty of MERCHANTABILITY or FITNESS
// FOR A PARTICULAR PURPOSE. See the GNU Affero Public License for more details.
//
// You should have received a copy of the GNU Affero Public License along with
// this program.  If not, see http://www.gnu.org/licenses.
//
// http://numenta.org/licenses/

import Card from 'material-ui/lib/card/card';
import CardActions from 'material-ui/lib/card/card-actions';
import CardHeader from 'material-ui/lib/card/card-header';
import CardText from 'material-ui/lib/card/card-text';
import Checkbox from 'material-ui/lib/checkbox';
import CheckboxOutline from 'material-ui/lib/svg-icons/toggle/check-box-outline-blank';
import Colors from 'material-ui/lib/styles/colors';
import connectToStores from 'fluxible-addons-react/connectToStores';
import Dialog from 'material-ui/lib/dialog';
import FlatButton from 'material-ui/lib/flat-button';
import React from 'react';
import {remote} from 'electron';

import CreateModelDialog from '../components/CreateModelDialog'
import DeleteModelAction from '../actions/DeleteModel';
import ExportModelResultsAction from '../actions/ExportModelResults';
import FileStore from '../stores/FileStore';
import MetricStore from '../stores/MetricStore';
import ModelData from '../components/ModelData';
import ModelStore from '../stores/ModelStore';
import ShowCreateModelDialogAction from '../actions/ShowCreateModelDialog';
import StartParamFinderAction from '../actions/StartParamFinder';
import {TIMESTAMP_FORMAT_PY_MAPPING} from '../../config/timestamp';

const dialog = remote.require('dialog');

/**
 * Model component, contains Chart details, actions, and Chart Graph itself.
 */
@connectToStores([ModelStore, MetricStore], (context, props) => {
  let model = context.getStore(ModelStore).getModel(props.modelId);
  let file = context.getStore(FileStore).getFile(model.filename);
  let valueField = context.getStore(MetricStore).getMetric(props.modelId);
  let metrics = context.getStore(MetricStore).getMetricsByFileId(file.uid);
  let timestampField = metrics.find((metric) => metric.type === 'date');
  return {model, file, valueField, timestampField};
})
export default class Model extends React.Component {

  static get contextTypes() {
    return {
      executeAction: React.PropTypes.func,
      getConfigClient: React.PropTypes.func,
      getStore: React.PropTypes.func,
      muiTheme: React.PropTypes.object
    };
  }

  static get propTypes() {
    return {
      modelId: React.PropTypes.string.isRequired
    };
  }

  constructor(props, context) {
    super(props, context);

    this._config = this.context.getConfigClient();

    // init state
    this.state = Object.assign({
      deleteConfirmDialog: null,
      showNonAgg: false  // show raw data overlay on top of aggregate chart?
    }, model);

    // style
    this._styles = {
      root: {
        marginBottom: '1rem',
        width: '100%'
      },
      title: {
        marginTop: -3,
        overflow: 'hidden',
        textOverflow: 'ellipsis',
        whiteSpace: 'nowrap',
        width: '13rem'
      },
      actions: {
        textAlign: 'right',
        marginRight: 0,
        marginTop: '-5.5rem'
      },
      showNonAgg: {
        root: {
          width: '100%'
        },
        checkbox: {
          marginRight: 7
        }
      }
    };
<<<<<<< HEAD
  }

  componentWillReceiveProps(nextProps) {
    let store = this.context.getStore(ModelStore);
    let model = store.getModel(nextProps.modelId);
    this.setState(Object.assign({}, model));
=======

    // init state
    this.state = {
      deleteConfirmDialog: null
    };
>>>>>>> 4aed1b2e
  }

  /**
   * Opens a modal confirmation dialog
   * @param {String} title - Dialog title
   * @param {String} message - Dialog Message
   * @param {Function} callback - Function to be called on confirmation
   */
  _showDeleteConfirmDialog(title, message, callback) {
    this.setState({
      deleteConfirmDialog: {callback, message, title}
    });
  }

  _dismissDeleteConfirmDialog() {
    this.setState({
      deleteConfirmDialog: null
    });
  }

  _createModel(model, file, valueField, timestampField) {
    let inputOpts = {
      csv: file.filename,
      rowOffset: file.rowOffset,
      timestampIndex: timestampField.index,
      valueIndex: valueField.index,
      datetimeFormat: TIMESTAMP_FORMAT_PY_MAPPING[timestampField.format]
    };
    this.context.executeAction(ShowCreateModelDialogAction, {
      fileName: file.name,
      metricName: valueField.name
    });
<<<<<<< HEAD
    this.context.executeAction(StartParamFinderAction, {metricId, inputOpts});
=======

    this.context.executeAction(StartParamFinderAction, {
      metricId: model.modelId,
      inputOpts
    });
>>>>>>> 4aed1b2e
  }

  _deleteModel(modelId) {
    this._showDeleteConfirmDialog(
      this._config.get('dialog:model:delete:title'),
      this._config.get('dialog:model:delete:message'), () => {
        this.context.executeAction(DeleteModelAction, modelId);
        this._dismissDeleteConfirmDialog();
      });
  }

  _exportModelResults(modelId) {
    dialog.showSaveDialog({
      title: this._config.get('dialog:model:export:title'),
      defaultPath: this._config.get('dialog:model:export:path')
    }, (filename) => {
      if (filename) {
        this.context.executeAction(ExportModelResultsAction, {
          modelId, filename
        });
      } else {
        // @TODO trigger error about "bad file"
      }
    });
  }

  /**
   * Toggle showing a 3rd series of Raw Metric Data over top of the
   *  already-charted 2-Series Model results (Aggregated Metric and Anomaly).
   */
  _toggleNonAggOverlay() {
    if (this.state.aggregated) {
      this.setState({showNonAgg: !this.state.showNonAgg});
    }
  }

  render() {
<<<<<<< HEAD
    // prep UI
    let muiTheme = this.context.muiTheme;
    let checkboxColor = muiTheme.rawTheme.palette.primary1Color;
    let showNonAgg = this.state.aggregated && this.state.showNonAgg === true;
    let openDialog = this.state.deleteConfirmDialog !== null;
    let deleteConfirmDialog = this.state.deleteConfirmDialog || {};
    let actions, dialogActions, showNonAggAction;

    // load and prep data
    let model = this.state;
    let {modelId, metric: title} = model;
    let filename = path.basename(model.filename);
    let hasModelRun = (model && ('ran' in model) && model.ran);
    let file = this.props.files.find((file) => {
      return file.name === path.basename(model.filename);
    });
    let modelStore = this.context.getStore(MetricStore);
    let metrics = modelStore.getMetricsByFileId(file.uid);
    let tsFormat = file.timestampFormat;
    let datetimeFormatCategory = MOMENTS_TO_DATETIME.find((category) => {
      return category.mappings[tsFormat];
    });
    let datetimeFormat = datetimeFormatCategory.mappings[tsFormat];
    let timestampIndex = 0;
    let valueIndex = 1;
    let rowOffset = 1;  // @TODO should be replaced by user defined selection (if check use first row as headers) at file upload time
    let csvPath, metric, metricName, titleColor; // eslint-disable-line

    for (let [, value] of metrics.entries()) {
      // @TODO UNI-324
      // if (value.type === 'date') {
      //   timestampIndex = index;
      // }
      if (value.name === this.state.metric) {
        // valueIndex = index;
        metric = value
      }
    }
    csvPath = file.filename;
    metricName = metric.name;

    // prep visual sub-components
    dialogActions = [
=======
    let {model, file, valueField, timestampField} = this.props;
    let hasModelRun = (model && ('ran' in model) && model.ran);
    let deleteConfirmDialog = this.state.deleteConfirmDialog || {};
    let title = model.metric;
    let dialogOpen = false;
    let titleColor;

    let dialogActions = [
>>>>>>> 4aed1b2e
      <FlatButton
        label={this._config.get('button:cancel')}
        onTouchTap={this._dismissDeleteConfirmDialog.bind(this)}
        />,
      <FlatButton
        keyboardFocused={true}
        label={this._config.get('button:delete')}
        onTouchTap={deleteConfirmDialog.callback}
        primary={true}
        ref="submit"
        />
    ];
    actions = (
      <CardActions style={this._styles.actions}>
        <FlatButton
          disabled={hasModelRun}
          label={this._config.get('button:model:create')}
          labelPosition="after"
          onTouchTap={
<<<<<<< HEAD
            this._createModel.bind(this, metricName, metric.uid, csvPath,
                rowOffset, timestampIndex, valueIndex, datetimeFormat)
=======
            this._createModel.bind(this, model, file, valueField,
              timestampField)
>>>>>>> 4aed1b2e
          }
          primary={!hasModelRun}
          />
        <FlatButton
          disabled={!hasModelRun}
          label={this._config.get('button:model:delete')}
          labelPosition="after"
          onTouchTap={this._deleteModel.bind(this, model.modelId)}
          primary={hasModelRun}
          />
        <FlatButton
          disabled={!hasModelRun}
          label={this._config.get('button:model:export')}
          labelPosition="after"
          onTouchTap={this._exportModelResults.bind(this, model.modelId)}
          primary={hasModelRun}
          />
      </CardActions>
    );
    if (model.aggregated) {
      showNonAggAction = (
        <Checkbox
          checked={showNonAgg}
          defaultChecked={false}
          iconStyle={this._styles.showNonAgg.checkbox}
          label={this._config.get('chart:showNonAgg')}
          onCheck={this._toggleNonAggOverlay.bind(this)}
          style={this._styles.showNonAgg.root}
          unCheckedIcon={<CheckboxOutline color={checkboxColor} />}
          />
      );
    }

    // eror handle
    if (model.error) {
      titleColor = Colors.red400;
      filename = model.error.message;
    }

    // actual render
    return (
      <Card initiallyExpanded={true} style={this._styles.root}>
        <CardHeader
          showExpandableButton={false}
          subtitle={<div style={this._styles.title}>{file.name}</div>}
          title={<div style={this._styles.title}>{title}</div>}
          titleColor={titleColor} />
        <CardText expandable={false}>
          {actions}
<<<<<<< HEAD
          {showNonAggAction}
          <ModelData modelId={modelId} showNonAgg={showNonAgg} />
=======
          <ModelData modelId={model.modelId}/>
>>>>>>> 4aed1b2e
        </CardText>
        <Dialog
          actions={dialogActions}
          onRequestClose={this._dismissDeleteConfirmDialog.bind(this)}
          open={openDialog}
          ref="deleteConfirmDialog"
          title={deleteConfirmDialog.title}>
            {deleteConfirmDialog.message}
        </Dialog>
        <CreateModelDialog ref="createModelWindow" initialOpenState={false}/>
      </Card>
    );
  }

}<|MERGE_RESOLUTION|>--- conflicted
+++ resolved
@@ -75,10 +75,10 @@
     this._config = this.context.getConfigClient();
 
     // init state
-    this.state = Object.assign({
+    this.state = {
       deleteConfirmDialog: null,
       showNonAgg: false  // show raw data overlay on top of aggregate chart?
-    }, model);
+    };
 
     // style
     this._styles = {
@@ -107,20 +107,11 @@
         }
       }
     };
-<<<<<<< HEAD
-  }
-
-  componentWillReceiveProps(nextProps) {
-    let store = this.context.getStore(ModelStore);
-    let model = store.getModel(nextProps.modelId);
-    this.setState(Object.assign({}, model));
-=======
 
     // init state
     this.state = {
       deleteConfirmDialog: null
     };
->>>>>>> 4aed1b2e
   }
 
   /**
@@ -153,15 +144,11 @@
       fileName: file.name,
       metricName: valueField.name
     });
-<<<<<<< HEAD
-    this.context.executeAction(StartParamFinderAction, {metricId, inputOpts});
-=======
 
     this.context.executeAction(StartParamFinderAction, {
       metricId: model.modelId,
       inputOpts
     });
->>>>>>> 4aed1b2e
   }
 
   _deleteModel(modelId) {
@@ -199,60 +186,20 @@
   }
 
   render() {
-<<<<<<< HEAD
+    let {model, file, valueField, timestampField} = this.props;
+    let title = model.metric;
+    let hasModelRun = (model && ('ran' in model) && model.ran);
+
     // prep UI
     let muiTheme = this.context.muiTheme;
     let checkboxColor = muiTheme.rawTheme.palette.primary1Color;
     let showNonAgg = this.state.aggregated && this.state.showNonAgg === true;
     let openDialog = this.state.deleteConfirmDialog !== null;
     let deleteConfirmDialog = this.state.deleteConfirmDialog || {};
-    let actions, dialogActions, showNonAggAction;
-
-    // load and prep data
-    let model = this.state;
-    let {modelId, metric: title} = model;
-    let filename = path.basename(model.filename);
-    let hasModelRun = (model && ('ran' in model) && model.ran);
-    let file = this.props.files.find((file) => {
-      return file.name === path.basename(model.filename);
-    });
-    let modelStore = this.context.getStore(MetricStore);
-    let metrics = modelStore.getMetricsByFileId(file.uid);
-    let tsFormat = file.timestampFormat;
-    let datetimeFormatCategory = MOMENTS_TO_DATETIME.find((category) => {
-      return category.mappings[tsFormat];
-    });
-    let datetimeFormat = datetimeFormatCategory.mappings[tsFormat];
-    let timestampIndex = 0;
-    let valueIndex = 1;
-    let rowOffset = 1;  // @TODO should be replaced by user defined selection (if check use first row as headers) at file upload time
-    let csvPath, metric, metricName, titleColor; // eslint-disable-line
-
-    for (let [, value] of metrics.entries()) {
-      // @TODO UNI-324
-      // if (value.type === 'date') {
-      //   timestampIndex = index;
-      // }
-      if (value.name === this.state.metric) {
-        // valueIndex = index;
-        metric = value
-      }
-    }
-    csvPath = file.filename;
-    metricName = metric.name;
+    let actions, dialogActions, showNonAggAction, titleColor;
 
     // prep visual sub-components
     dialogActions = [
-=======
-    let {model, file, valueField, timestampField} = this.props;
-    let hasModelRun = (model && ('ran' in model) && model.ran);
-    let deleteConfirmDialog = this.state.deleteConfirmDialog || {};
-    let title = model.metric;
-    let dialogOpen = false;
-    let titleColor;
-
-    let dialogActions = [
->>>>>>> 4aed1b2e
       <FlatButton
         label={this._config.get('button:cancel')}
         onTouchTap={this._dismissDeleteConfirmDialog.bind(this)}
@@ -272,13 +219,8 @@
           label={this._config.get('button:model:create')}
           labelPosition="after"
           onTouchTap={
-<<<<<<< HEAD
-            this._createModel.bind(this, metricName, metric.uid, csvPath,
-                rowOffset, timestampIndex, valueIndex, datetimeFormat)
-=======
             this._createModel.bind(this, model, file, valueField,
               timestampField)
->>>>>>> 4aed1b2e
           }
           primary={!hasModelRun}
           />
@@ -315,7 +257,7 @@
     // eror handle
     if (model.error) {
       titleColor = Colors.red400;
-      filename = model.error.message;
+      file.name = model.error.message;
     }
 
     // actual render
@@ -328,12 +270,8 @@
           titleColor={titleColor} />
         <CardText expandable={false}>
           {actions}
-<<<<<<< HEAD
           {showNonAggAction}
-          <ModelData modelId={modelId} showNonAgg={showNonAgg} />
-=======
-          <ModelData modelId={model.modelId}/>
->>>>>>> 4aed1b2e
+          <ModelData modelId={model.modelId} showNonAgg={showNonAgg} />
         </CardText>
         <Dialog
           actions={dialogActions}
@@ -343,7 +281,7 @@
           title={deleteConfirmDialog.title}>
             {deleteConfirmDialog.message}
         </Dialog>
-        <CreateModelDialog ref="createModelWindow" initialOpenState={false}/>
+        <CreateModelDialog ref="createModelWindow" initialOpenState={false} />
       </Card>
     );
   }
