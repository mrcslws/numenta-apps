// Copyright © 2016, Numenta, Inc. Unless you have purchased from
// Numenta, Inc. a separate commercial license for this software code, the
// following terms and conditions apply:
//
// This program is free software: you can redistribute it and/or modify it under
// the terms of the GNU Affero Public License version 3 as published by the
// Free Software Foundation.
//
// This program is distributed in the hope that it will be useful, but WITHOUT
// ANY WARRANTY; without even the implied warranty of MERCHANTABILITY or FITNESS
// FOR A PARTICULAR PURPOSE. See the GNU Affero Public License for more details.
//
// You should have received a copy of the GNU Affero Public License along with
// this program. If not, see http://www.gnu.org/licenses.
//
// http://numenta.org/licenses/


import connectToStores from 'fluxible-addons-react/connectToStores';
import Dialog from 'material-ui/lib/dialog';
import FlatButton from 'material-ui/lib/flat-button';
import RaisedButton from 'material-ui/lib/raised-button';
import fs from 'fs';
import React from 'react';
import Table from 'material-ui/lib/table/table';
import TableBody from 'material-ui/lib/table/table-body';
import TableHeader from 'material-ui/lib/table/table-header';
import TableHeaderColumn from 'material-ui/lib/table/table-header-column';
import TableRow from 'material-ui/lib/table/table-row';
import TableRowColumn from 'material-ui/lib/table/table-row-column';
import TextField from 'material-ui/lib/text-field';
import Colors from 'material-ui/lib/styles/colors';

import FileDetailsStore from '../stores/FileDetailsStore';
import FileUploadAction from '../actions/FileUpload';
import HideFileDetailsAction from '../actions/HideFileDetails';

const STYLES = {
  dialog: {
    margin: '1rem'
  },
  button: {
    marginRight: '1rem',
    marginBottom: '1rem'
  },
  error: {
    color: Colors.red500
  },
  container: {
    display: 'flex',
    flex: '1 100%',
    flexDirection: 'column'
  },
  fields: {
    display: 'flex',
    flexDirection: 'row',
    flexGrow: 0,
    flexShrink: 0
  },
  data: {
    display: 'flex',
    flexDirection: 'row',
    flexGrow: 1,
    margin: 'auto',
    border: '1px solid gray'
  },
  tableRow: {
    height: '2rem'
  },
  tableHeader: {
    overflow: 'hidden',
    height: '2rem',
    textOverflow: 'ellipsis'
  },
  tableColumn: {
    overflow: 'hidden',
    height: '2rem',
    textOverflow: 'ellipsis'
  }
};

/**
 * Show file details page. The file must be available from the {@link FileStore}
 */
@connectToStores([FileDetailsStore], (context) => ({
  file: context.getStore(FileDetailsStore).getFile(),
  fields: context.getStore(FileDetailsStore).getFields(),
  error: context.getStore(FileDetailsStore).getError(),
  visible: context.getStore(FileDetailsStore).isVisible(),
  newFile: context.getStore(FileDetailsStore).isNewFile()
}))
export default class FileDetails extends React.Component {

  static contextTypes = {
    executeAction: React.PropTypes.func,
    getStore: React.PropTypes.func,
    getFileClient: React.PropTypes.func,
    muiTheme: React.PropTypes.object
  };

  constructor(props, context) {
    super(props, context);

    this.state = {
      fileSize: 0,
      data: [],
      fields: []
    };
  }

  componentWillReceiveProps(nextProps) {
    if (nextProps.visible && nextProps.file) {
      let {file, fields} = nextProps;

      // File size in bytes
      let stats = fs.statSync(file.filename); // eslint-disable-line no-sync
      let fileSize = stats.size;

      // Load first 20 records
      let fileClient = this.context.getFileClient();
      let options = {limit: 20, columns: false, offset: file.rowOffset};
      return new Promise((resolve, reject) => {
        let data = [];
        fileClient.getData(file.filename, options, (error, buffer) => {
          if (error) {
            reject(error, {fileSize, file, fields, data});
          } else if (buffer) {
            let row = JSON.parse(buffer);
            if (fields) {
              data.push(fields.map((field) => row[field.index]));
            } else {
              data.push(row);
            }
          } else {
            // Resolve to data
            resolve(data);
          }
        });
      })
      .catch((error) => this.setState({error, fileSize, fields, data:[]}))
      .then((data) => this.setState({fileSize, fields, data}))
    }
  }

  _onRequestClose() {
    this.context.executeAction(HideFileDetailsAction);
  }

  _onSave() {
    let file = this.props.file;
    if (file) {
      this.context.executeAction(FileUploadAction, file.filename);
    }
    this.context.executeAction(HideFileDetailsAction);
  }

  _renderDataTable() {
    let {fields, data} = this.state;
    if (fields.length > 0  && data.length > 0) {
      let columnHeader;
      let tableRows = [];
      let tableHeight = this.props.error ? 200 : 250;

      columnHeader = fields.map((field) => {
        return (
          <TableHeaderColumn key={field.index} style={STYLES.tableHeader}>
            {field.name}
          </TableHeaderColumn>
        );
      });

      data.forEach((row, rowIdx) => {
        let columns = [];
        Object.values(row).map((value, colIdx) => {
          columns.push(<TableRowColumn key={colIdx}
            style={STYLES.tableColumn}>{value}</TableRowColumn>);
        });
        tableRows.push(<TableRow style={STYLES.tableRow}
          key={rowIdx}>{columns}</TableRow>);
      });

      return (
<<<<<<< HEAD
        <Table fixedHeader={true} height={tableHeight.toString()}
             selectable={false}>
          <TableHeader adjustForCheckbox={false} displaySelectAll={false}
                       enableSelectAll={false}>
            <TableRow style={STYLES.tableRow}>
              {columnHeader}
            </TableRow>
          </TableHeader>
          <TableBody stripedRows={true} displayRowCheckbox={false}>
            {tableRows}
          </TableBody>
        </Table>
=======
        <div style={STYLES.data}>
          <Table selectable={false} fixedHeader={true} height={tableHeight}>
            <TableHeader adjustForCheckbox={false} displaySelectAll={false}
                         enableSelectAll={false}>
              <TableRow style={STYLES.tableRow}>
                {columnHeader}
              </TableRow>
            </TableHeader>
            <TableBody stripedRows={true} displayRowCheckbox={false}>
              {tableRows}
            </TableBody>
          </Table>
        </div>
>>>>>>> 737d6f88
      );
    }
  }

  _renderBody() {
    let file = this.props.file;
    // File Size in KB
    let fileSize = (this.state.fileSize / 1024).toFixed();
    let error;
    if (this.props.error) {
      error =  (<p style={STYLES.error}>{this.props.error}</p>);
    }
    return (
      <div style={STYLES.container}>
        {error}
        <div style={STYLES.fields}>
          <TextField
            floatingLabelText="File Size"
            underlineFocusStyle={{display:'none'}}
            underlineStyle={{display:'none'}}
            readOnly={true}
            tabIndex={-1}
            name="fileSize"
            ref="fileSize"
            value={`${fileSize} KB`}/>
          <TextField
            floatingLabelText="Number of rows"
            name="numOfRows"
            readOnly={true}
            ref="numOfRows"
            tabIndex={-1}
            underlineFocusStyle={{display:'none'}}
            underlineStyle={{display:'none'}}
            value={file.records.toString()}/>
        </div>
        {this._renderDataTable()}
      </div>
    );
  }

  _renderActions() {
    if (this.props.newFile) {
      return [
        <FlatButton label="Cancel"
                    onRequestClose={this._onRequestClose.bind(this)}
                    onTouchTap={this._onRequestClose.bind(this)}/>,

        <RaisedButton label="Add File" primary={true} ref="submit"
                    disabled={this.props.error}
                    style={STYLES.button}
                    onRequestClose={this._onRequestClose.bind(this)}
                    onTouchTap={this._onSave.bind(this)}/>
      ];
    }
    return(<RaisedButton label="Close" primary={true}
                       style={STYLES.button}
                       onRequestClose={this._onRequestClose.bind(this)}
                       onTouchTap={this._onRequestClose.bind(this)}/>);
  }

  render() {
    let body, title;
    let file = this.props.file;
    if (file) {
      title = file.name;
      body = this._renderBody();
    }
    let actions = this._renderActions();
    return (
      <Dialog actions={actions} title={title} open={this.props.visible}
              style={STYLES.dialog}
              onRequestClose={this._onRequestClose.bind(this)}>
        {body}
      </Dialog>
    );
  }
}<|MERGE_RESOLUTION|>--- conflicted
+++ resolved
@@ -14,7 +14,6 @@
 // this program. If not, see http://www.gnu.org/licenses.
 //
 // http://numenta.org/licenses/
-
 
 import connectToStores from 'fluxible-addons-react/connectToStores';
 import Dialog from 'material-ui/lib/dialog';
@@ -78,6 +77,7 @@
     textOverflow: 'ellipsis'
   }
 };
+
 
 /**
  * Show file details page. The file must be available from the {@link FileStore}
@@ -180,22 +180,9 @@
       });
 
       return (
-<<<<<<< HEAD
-        <Table fixedHeader={true} height={tableHeight.toString()}
-             selectable={false}>
-          <TableHeader adjustForCheckbox={false} displaySelectAll={false}
-                       enableSelectAll={false}>
-            <TableRow style={STYLES.tableRow}>
-              {columnHeader}
-            </TableRow>
-          </TableHeader>
-          <TableBody stripedRows={true} displayRowCheckbox={false}>
-            {tableRows}
-          </TableBody>
-        </Table>
-=======
         <div style={STYLES.data}>
-          <Table selectable={false} fixedHeader={true} height={tableHeight}>
+          <Table fixedHeader={true} height={tableHeight.toString()}
+              selectable={false}>
             <TableHeader adjustForCheckbox={false} displaySelectAll={false}
                          enableSelectAll={false}>
               <TableRow style={STYLES.tableRow}>
@@ -207,7 +194,6 @@
             </TableBody>
           </Table>
         </div>
->>>>>>> 737d6f88
       );
     }
   }
