// Copyright © 2016, Numenta, Inc. Unless you have purchased from
// Numenta, Inc. a separate commercial license for this software code, the
// following terms and conditions apply:
//
// This program is free software: you can redistribute it and/or modify it under
// the terms of the GNU Affero Public License version 3 as published by the
// Free Software Foundation.
//
// This program is distributed in the hope that it will be useful, but WITHOUT
// ANY WARRANTY; without even the implied warranty of MERCHANTABILITY or FITNESS
// FOR A PARTICULAR PURPOSE. See the GNU Affero Public License for more details.
//
// You should have received a copy of the GNU Affero Public License along with
// this program. If not, see http://www.gnu.org/licenses.
//
// http://numenta.org/licenses/


/* eslint-disable no-var, object-shorthand, prefer-arrow-callback */

import convertNewline from 'convert-newline';
import csv from 'csv-streamify';
import filesystem from 'fs';
import instantiator from 'json-schema-instantiator';
import moment from 'moment';
import path from 'path';
import {Validator} from 'jsonschema';

import config from './ConfigService';
import {
  DBFileSchema, DBMetricSchema,
  MRAggregationSchema, MRInputSchema, MRModelSchema,
  PFInputSchema, PFOutputSchema
} from '../database/schema';
import TimeAggregator from './TimeAggregator';
import {TIMESTAMP_FORMATS} from '../config/timestamp';
import Utils from './Utils';

const INSTANCES = {
  FILE: instantiator.instantiate(DBFileSchema),
  METRIC: instantiator.instantiate(DBMetricSchema)
};
const SAMPLES_FILE_PATH = path.join(__dirname, config.get('samples:path'));
const SCHEMAS = [
  DBFileSchema, DBMetricSchema,
  MRAggregationSchema, MRInputSchema, MRModelSchema,
  PFInputSchema, PFOutputSchema
];
const VALIDATOR = new Validator();
SCHEMAS.forEach((schema) => {
  VALIDATOR.addSchema(schema);
});


/**
 * Unicorn: FileService - Respond to a FileClient over IPC, sharing our access to
 *  the Node layer of filesystem, so client can CRUD files.
 */
export class FileService {
  constructor() {
  }

<<<<<<< HEAD
/**
 * Reads the entire contents of a file.
 * @param {string} filename - The absolute path of the CSV file to load
 * @param {Function} callback - Async callback: function (error, results)
 */
FileService.prototype.getContents = function (filename, callback) {
  filesystem.readFile(filename, callback);
};

/**
 * Get a list of sample files embedded with the application.
 * @param {Function} callback - Async callback: function (error, results)
 */
FileService.prototype.getSampleFiles = function (callback) {
  filesystem.readdir(SAMPLES_FILE_PATH, function (error, data) {
    var files;
    if (error) {
      callback(error, null);
      return;
    }
    files = data.map((item) => {
      var filename = path.resolve(SAMPLES_FILE_PATH, item);
      var record = Object.assign({}, INSTANCES.FILE, {
        uid: Utils.generateFileId(filename),
        description: '',
        timestampFormat: 'MM-DD-YY HH:mm',
        name: path.basename(item),
        filename: filename,
        type: 'sample'
      });
      var validation = VALIDATOR.validate(record, DBFileSchema);
      if (validation.errors.length) {
        callback(validation.errors, null);
        return;
      }
      return record;
=======
  /**
   * Reads the entire contents of a file.
   * @param {string} filename - The absolute path of the CSV file to load
   * @param {Function} callback - Async callback: function (error, results)
   */
  getContents(filename, callback) {
    filesystem.readFile(filename, callback);
  }

  /**
   * Get a list of sample files embedded with the application.
   * @param {Function} callback - Async callback: function (error, results)
   */
  getSampleFiles(callback) {
    filesystem.readdir(SAMPLES_FILE_PATH, function (error, data) {
      var files;
      if (error) {
        callback(error, null);
        return;
      }
      files = data.map((item) => {
        var filename = path.resolve(SAMPLES_FILE_PATH, item);
        return {
          uid: Utils.generateFileId(filename),
          description: '',
          timestampFormat: 'MM-DD-YY HH:mm',
          name: path.basename(item),
          filename: filename,
          type: 'sample'
        };
      });

      callback(null, files);
>>>>>>> 76335ec6
    });
  }

<<<<<<< HEAD
    callback(null, files);
  });
};

/**
 * Get all field definitions for the give file guessing data types based on
 *  first record.
 * @param {string} filename - The absolute path of the CSV file
 * @param {Object} options -  Optional settings. See #getData()
 * @param {Function} callback - Called with an array of field definitions in the
 *  following format:
 *  <code> { name:'fieldName', type:'number', date:'string' } </code>
 */
FileService.prototype.getFields = function (filename, options, callback) {
  var fields = [];
  var fieldName, newliner, stream, validation;
=======
  /**
   * Get all field definitions for the give file guessing data types based on
   *  first record.
   * @param {string} filename - The absolute path of the CSV file
   * @param {Object} options -  Optional settings. See #getData()
   * @param {Function} callback - Called with an array of field definitions in the
   *  following format:
   *  <code> { name:'fieldName', type:'number', date:'string' } </code>
   */
  getFields(filename, options, callback) {
    var fields = [];
    var fieldName, newliner, stream;
>>>>>>> 76335ec6

    // "options" is optional
    if (typeof callback == 'undefined' && typeof options == 'function') {
      callback = options;
      options = {};
    }
    // Update default values
    if (!('columns' in options)) {
      options.columns = true;
    }
    options.objectMode = true;

<<<<<<< HEAD
  stream = filesystem.createReadStream(
    path.resolve(filename),
    {encoding: 'utf8'}
  );
  newliner = convertNewline('lf').stream();
  stream.pipe(newliner)
    .pipe(csv(options))
    .once('data', function (data) {
      if (data) {
        for (fieldName in data) {
          const val = data[fieldName];
          let field = Object.assign({}, INSTANCES.METRIC, {
            uid: Utils.generateMetricId(filename, fieldName),
            file_uid: Utils.generateFileId(filename),
            name: fieldName,
            type: 'string'
          });
          let format;

          if (Number.isFinite(Number(val))) {
            field.type = 'number';
          } else if (Number.isFinite(Date.parse(val))) {
            field.type = 'date';
            // Guess timestamp format
            format = TIMESTAMP_FORMATS.find((format) => {
              return moment(val, format, true).isValid();
            });
          }

          delete field['format'];
          if (format) {
            field['format'] = format;
          }

          validation = VALIDATOR.validate(field, DBMetricSchema);
          if (validation.errors.length) {
            callback(validation.errors, null);
            return;
          }
          fields.push(field);
=======
    stream = filesystem.createReadStream(
      path.resolve(filename),
      {encoding: 'utf8'}
    );
    newliner = convertNewline('lf').stream();
    stream.pipe(newliner)
      .pipe(csv(options))
      .once('data', function (data) {
        if (data) {
          for (fieldName in data) {
            const val = data[fieldName];
            const field = {
              uid: Utils.generateMetricId(filename, fieldName),
              file_uid: Utils.generateFileId(filename),
              name: fieldName,
              type: 'string'
            };
            if (Number.isFinite(Number(val))) {
              field.type = 'number';
            } else if (Number.isFinite(Date.parse(val))) {
              field.type = 'date';
              // Guess timestamp format
              field['format'] = TIMESTAMP_FORMATS.find((format) => {
                return moment(val, format, true).isValid();
              });
            }
            fields.push(field);
          }
          stream.unpipe();
          stream.destroy();
          callback(null, fields);
          return;
>>>>>>> 76335ec6
        }
      })
      .once('error', callback)
      .once('end', callback);
  }

  /**
   * Get data from the given CSV file.
   * @param {string} filename - The absolute path of the CSV file to load
   * @param {Object} options - Optional settings
   *                    See https://github.com/klaemo/csv-stream#options
   *                    ```
   *                     {
   *                        delimiter: ',', // comma, semicolon, whatever
   *                        newline: '\n', // newline delimiter
   *                        quote: '"', // what's considered a quote
   *                        empty: '', // empty fields are replaced by this,
   *
   *                        // if true, emit array of {Object}s
   *                        // instead of array of strings
   *                        objectMode: false,
   *
   *                        // if set to true, uses first row as keys ->
   *                        // [ { column1: value1, column2: value2 , ...]}
   *                        columns: true,
   *
   *                        // Max Number of records to process
   *                        limit: Number.MAX_SAFE_INTEGER,
   *
   *                        // Aggregation settings. See {TimeAggregator}
   *                        aggregation: {
   *                       		// Name of the field representing 'time'
   *                          'timefield' : {String},
   *                          // Name of the field containing the 'value'
   *                          'valuefield': {String},
   *                          // Aggregation function to use:
   *                          //   'sum', 'count', 'avg', 'min', 'max'
   *                          'function' : {String},
   *                          // Time interval in milliseconds
   *                          'interval' : {number}
   *                        }
   *                      }
   *                    ```
   * @param {Function} callback - This callback to be called on every record.
   *                              `function (error, data)`
   */
  getData(filename, options, callback) {
    // "options" is optional
    if (typeof callback == 'undefined' && typeof options == 'function') {
      callback = options;
      options = {};
    }
    // Update default values
    if (!('columns' in options)) {
      options.columns = true;
    }
    if (!('limit' in options)) {
      options.limit = Number.MAX_SAFE_INTEGER;
    }

    let limit = options.limit;
    let fileStream = filesystem.createReadStream(
      path.resolve(filename),
      {encoding: 'utf8'}
    );
    let newliner = convertNewline('lf').stream();
    let csvParser = csv(options);
    let lastStream = csvParser;
    let aggregator;
    if ('aggregation' in options) {
      aggregator = new TimeAggregator(options['aggregation']);
      lastStream = aggregator;
    }
    lastStream
      .on('data', function (data) {
        if (limit > 0) {
          callback(null, data); // eslint-disable-line callback-return
        }
        if (limit === 0) {
          fileStream.unpipe();
          fileStream.destroy();
          callback(); // eslint-disable-line callback-return
        }
        limit -= 1;
      })
      .once('error', callback)
      .once('close', callback)
      .once('end', callback);

    if (aggregator) {
      fileStream.pipe(newliner).pipe(csvParser).pipe(aggregator);
    } else {
      fileStream.pipe(newliner).pipe(csvParser);
    }
  }

  /**
   * @param {string} filename - The absolute path of the CSV file
   * @param {Object} options - Optional settings
   *                    See https://github.com/klaemo/csv-stream#options
   *                    <code>
   *                     {
   *                       delimiter: ',', // comma, semicolon, whatever
   *                       newline: '\n', // newline delimiter
   *                       quote: '"', // what's considered a quote
   *                       empty: '', // empty fields are replaced by this,
   *
   *                       // if set to true, uses first row as keys ->
   *                       // [ { column1: value1, column2: value2 , ...]}
   *                       columns: true,
   *                       // Max Number of records to process
   *                       limit: Number.MAX_SAFE_INTEGER
   *                      }
   *                    </code>
   * @param {Function} callback - This callback will be called with the results in
   *                              the following format:
   *                              `function (error, stats)`
   *                              ```
   *                              stats = {
   *                              	count: '100',
   *                              	fields: {
   *                              		fieldName : {
   *                              		  min: '0',
   *                              		  max: '10',
   *                              		  sum: '500',
   *                              		  mean: '5',
   *                              		  variance: '4',
   *                              		  stdev: '2'
   *                              	  }, ...
   *                              	}
   *                              }
   *                              ```
   */
  getStatistics(filename, options, callback) {
    // "options" is optional
    if (typeof callback == 'undefined' && typeof options == 'function') {
      callback = options;
      options = {};
    }

    let stats = {
      count: 0,
      fields: {}
    };
    let fields = stats.fields;

    options.objectMode = true;
    this.getData(filename, options, function (error, data) {
      if (error) {
        callback(error);
        return;
      } else if (data) {
        // Update stats on every record
        stats.count++;
        for (let name in data) {
          let max, min, newMean, oldMean;
          let val = new Number(data[name]);

          if (isNaN(val)) {
            continue;
          } else {
            val = val.valueOf();
          }
          if (!(name in fields)) {
            fields[name] = {
              min: Number.MAX_VALUE,
              max: Number.MIN_VALUE,
              sum: 0.0,
              mean: val,
              variance: 0.0,
              stdev: 0.0
            };
          }

          min = fields[name].min;
          max = fields[name].max;
          fields[name].min = val < min ? val : min;
          fields[name].max = val > max ? val : max;
          fields[name].sum += val;

          // Compute variance based on online algorithm from
          // D. Knuth, The Art of Computer Programming, Vol 2, 3rd ed, p.232
          if (stats.count > 1) {
            oldMean = fields[name].mean;
            newMean = oldMean + (val - oldMean) / stats.count;
            fields[name].mean = newMean;
            fields[name].variance += (val - oldMean) * (val - newMean);
          }
        }
      } else {
        // Finished reading data
        for (let name in fields) {
          if (stats.count > 1) {
            fields[name].variance /= (stats.count - 1);
            fields[name].stdev = Math.sqrt(fields[name].variance);
          }
        }
        callback(null, stats);
        return;
      }
    });
  }
}

// Returns singleton
const INSTANCE = new FileService();
export default INSTANCE;<|MERGE_RESOLUTION|>--- conflicted
+++ resolved
@@ -60,44 +60,6 @@
   constructor() {
   }
 
-<<<<<<< HEAD
-/**
- * Reads the entire contents of a file.
- * @param {string} filename - The absolute path of the CSV file to load
- * @param {Function} callback - Async callback: function (error, results)
- */
-FileService.prototype.getContents = function (filename, callback) {
-  filesystem.readFile(filename, callback);
-};
-
-/**
- * Get a list of sample files embedded with the application.
- * @param {Function} callback - Async callback: function (error, results)
- */
-FileService.prototype.getSampleFiles = function (callback) {
-  filesystem.readdir(SAMPLES_FILE_PATH, function (error, data) {
-    var files;
-    if (error) {
-      callback(error, null);
-      return;
-    }
-    files = data.map((item) => {
-      var filename = path.resolve(SAMPLES_FILE_PATH, item);
-      var record = Object.assign({}, INSTANCES.FILE, {
-        uid: Utils.generateFileId(filename),
-        description: '',
-        timestampFormat: 'MM-DD-YY HH:mm',
-        name: path.basename(item),
-        filename: filename,
-        type: 'sample'
-      });
-      var validation = VALIDATOR.validate(record, DBFileSchema);
-      if (validation.errors.length) {
-        callback(validation.errors, null);
-        return;
-      }
-      return record;
-=======
   /**
    * Reads the entire contents of a file.
    * @param {string} filename - The absolute path of the CSV file to load
@@ -113,46 +75,31 @@
    */
   getSampleFiles(callback) {
     filesystem.readdir(SAMPLES_FILE_PATH, function (error, data) {
-      var files;
+      let files;
       if (error) {
         callback(error, null);
         return;
       }
       files = data.map((item) => {
-        var filename = path.resolve(SAMPLES_FILE_PATH, item);
-        return {
+        let filename = path.resolve(SAMPLES_FILE_PATH, item);
+        let record = Object.assign({}, INSTANCES.FILE, {
           uid: Utils.generateFileId(filename),
           description: '',
           timestampFormat: 'MM-DD-YY HH:mm',
           name: path.basename(item),
           filename: filename,
           type: 'sample'
-        };
+        });
+        let validation = VALIDATOR.validate(record, DBFileSchema);
+        if (validation.errors.length) {
+          return callback(validation.errors, null);
+        }
+        return record;
       });
-
-      callback(null, files);
->>>>>>> 76335ec6
+      return callback(null, files);
     });
   }
 
-<<<<<<< HEAD
-    callback(null, files);
-  });
-};
-
-/**
- * Get all field definitions for the give file guessing data types based on
- *  first record.
- * @param {string} filename - The absolute path of the CSV file
- * @param {Object} options -  Optional settings. See #getData()
- * @param {Function} callback - Called with an array of field definitions in the
- *  following format:
- *  <code> { name:'fieldName', type:'number', date:'string' } </code>
- */
-FileService.prototype.getFields = function (filename, options, callback) {
-  var fields = [];
-  var fieldName, newliner, stream, validation;
-=======
   /**
    * Get all field definitions for the give file guessing data types based on
    *  first record.
@@ -163,9 +110,8 @@
    *  <code> { name:'fieldName', type:'number', date:'string' } </code>
    */
   getFields(filename, options, callback) {
-    var fields = [];
-    var fieldName, newliner, stream;
->>>>>>> 76335ec6
+    let fields = [];
+    let fieldName, newliner, stream, validation;
 
     // "options" is optional
     if (typeof callback == 'undefined' && typeof options == 'function') {
@@ -178,48 +124,6 @@
     }
     options.objectMode = true;
 
-<<<<<<< HEAD
-  stream = filesystem.createReadStream(
-    path.resolve(filename),
-    {encoding: 'utf8'}
-  );
-  newliner = convertNewline('lf').stream();
-  stream.pipe(newliner)
-    .pipe(csv(options))
-    .once('data', function (data) {
-      if (data) {
-        for (fieldName in data) {
-          const val = data[fieldName];
-          let field = Object.assign({}, INSTANCES.METRIC, {
-            uid: Utils.generateMetricId(filename, fieldName),
-            file_uid: Utils.generateFileId(filename),
-            name: fieldName,
-            type: 'string'
-          });
-          let format;
-
-          if (Number.isFinite(Number(val))) {
-            field.type = 'number';
-          } else if (Number.isFinite(Date.parse(val))) {
-            field.type = 'date';
-            // Guess timestamp format
-            format = TIMESTAMP_FORMATS.find((format) => {
-              return moment(val, format, true).isValid();
-            });
-          }
-
-          delete field['format'];
-          if (format) {
-            field['format'] = format;
-          }
-
-          validation = VALIDATOR.validate(field, DBMetricSchema);
-          if (validation.errors.length) {
-            callback(validation.errors, null);
-            return;
-          }
-          fields.push(field);
-=======
     stream = filesystem.createReadStream(
       path.resolve(filename),
       {encoding: 'utf8'}
@@ -231,30 +135,40 @@
         if (data) {
           for (fieldName in data) {
             const val = data[fieldName];
-            const field = {
+            let field = Object.assign({}, INSTANCES.METRIC, {
               uid: Utils.generateMetricId(filename, fieldName),
               file_uid: Utils.generateFileId(filename),
               name: fieldName,
               type: 'string'
-            };
+            });
+            let format;
+
             if (Number.isFinite(Number(val))) {
               field.type = 'number';
             } else if (Number.isFinite(Date.parse(val))) {
               field.type = 'date';
               // Guess timestamp format
-              field['format'] = TIMESTAMP_FORMATS.find((format) => {
+              format = TIMESTAMP_FORMATS.find((format) => {
                 return moment(val, format, true).isValid();
               });
             }
+
+            delete field['format'];
+            if (format) {
+              field['format'] = format;
+            }
+
+            validation = VALIDATOR.validate(field, DBMetricSchema);
+            if (validation.errors.length) {
+              return callback(validation.errors, null);
+            }
             fields.push(field);
           }
           stream.unpipe();
           stream.destroy();
-          callback(null, fields);
-          return;
->>>>>>> 76335ec6
-        }
-      })
+          return callback(null, fields);
+        } // if data
+      }) // on data
       .once('error', callback)
       .once('end', callback);
   }
@@ -457,6 +371,7 @@
   }
 }
 
+
 // Returns singleton
-const INSTANCE = new FileService();
-export default INSTANCE;+const SERVICE = new FileService();
+export default SERVICE;