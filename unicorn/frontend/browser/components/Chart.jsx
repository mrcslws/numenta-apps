// Copyright © 2015, Numenta, Inc.  Unless you have purchased from
// Numenta, Inc. a separate commercial license for this software code, the
// following terms and conditions apply:
//
// This program is free software: you can redistribute it and/or modify it under
// the terms of the GNU Affero Public License version 3 as published by the Free
// Software Foundation.
//
// This program is distributed in the hope that it will be useful, but WITHOUT
// ANY WARRANTY; without even the implied warranty of MERCHANTABILITY or FITNESS
// FOR A PARTICULAR PURPOSE. See the GNU Affero Public License for more details.
//
// You should have received a copy of the GNU Affero Public License along with
// this program.  If not, see http://www.gnu.org/licenses.
//
// http://numenta.org/licenses/

'use strict';


// externals

import Dygraph from 'dygraphs';
import React from 'react';

import Paper from 'material-ui/lib/paper';

// internals

import '../stylesheets/Chart.scss';


// MAIN

/**
 * Chart Widget.
 * Wraps http://dygraphs.com/ as a React Component
 */
export default class Chart extends React.Component {

  static propTypes = {
    data: React.PropTypes.array.isRequired,
    options: React.PropTypes.object,
    zDepth: React.PropTypes.number,
  };

  static defaultProps = {
    data: [],
    options: {},
    zDepth: 1
  };


  constructor(props, context) {
    super(props, context);

    // DyGraphs chart container
    this._dygraph = null;

    // Chart Range finder values: For Fixed-width-chart & auto-scroll-to-right
    this._chartBusy = null;
    this._chartRange = null;
    this._chartRangeWidth = null;
    this._chartScrollLock = null;
  }

  componentDidMount() {
    this._chartBusy = false;
    this._chartRangeWidth = 200; // chart range finder static 200 datapoints
    this._chartRange = [0, this._chartRangeWidth]; // hold current range window
    this._chartScrollLock = true; // if chart far-right, stay floated right

    if (this.props.data.length) {
      this._chartInitalize();
    }
  }

  componentWillUnmount() {
    if (this._dygraph) {
      this._dygraph.destroy();
      this._dygraph = null;
    }

    this._chartBusy = null;
    this._chartRange = null;
    this._chartRangeWidth = null;
    this._chartScrollLock = null;
  }

  componentDidUpdate() {
    if (this._dygraph) {
      this._chartUpdate();
    } else if (this.props.data.length) {
      this._chartInitalize();
    }
  }

  render() {
<<<<<<< HEAD
    return (
      <Paper className="chart" ref="chart" zDepth={this.props.zDepth} />
    );
  }

}
=======
    let styles = this._getStyles();
    return (
      <Paper zDepth={this.props.zDepth} style={styles.root} ref="chart" />
    );
  }


  _getStyles() {
    return {
      root: {
        width: '100%',
        height: '300px',
      },
    };
  }

  /**
   * DyGrpahs Chart Initalize and Render
   */
  _chartInitalize() {
    let options = {
      clickCallback: this._chartClickCallback.bind(this),
      zoomCallback: this._chartZoomCallback.bind(this)
    };
    let el = React.findDOMNode(this.refs.chart);
    let selector;

    Object.assign(options, this.props.options);
    this._dygraph = new Dygraph(el, this.props.data, options);

    // range selector custom events
    selector = el.getElementsByClassName('dygraph-rangesel-fgcanvas')[0];
    selector.addEventListener('mousedown', this._rangeMouseDownCallback.bind(this));
    selector.addEventListener('mouseup', this._rangeMouseUpCallback.bind(this));
  }

  /**
   * DyGrpahs Chart Update and Re-Render
   */
  _chartUpdate() {
    let options = {};
    let graphXmin, graphXmax;

    if(this._chartScrollLock && !this._chartBusy) {
      // if range scroll is locked, we're far right, so stay far right on chart
      [ graphXmin, graphXmax ] = this._dygraph.xAxisExtremes();
      this._chartRange = [(graphXmax - this._chartRangeWidth), graphXmax];
    }

    // update chart
    options.dateWindow = this._chartRange; // fixed width
    options.file = this.props.data; // new data
    Object.assign(options, this.props.options);
    this._dygraph.updateOptions(options);
  }

  /**
   * DyGrpahs Chart click callback function
   */
  _chartClickCallback() {
    // user touched chart: turn off far-right scroll lock for now
    this._chartScrollLock = false;
  }

  /**
   * DyGrpahs Chart range finder change/zoom callback function
   */
  _chartZoomCallback(rangeXmin, rangeXmax, yRanges) {
    // chart range finder, far-right scroll lock
    let [ graphXmin, graphXmax ] = this._dygraph.xAxisExtremes();
    let graphXrange = graphXmax - graphXmin;
    let graphXdiff = graphXmax - rangeXmax;

    // if range slider is moved far to the right, re-enable auto scroll
    this._chartScrollLock = this._isScrollLockActive(graphXdiff, graphXrange);
  }

  /**
   * DyGrpahs Chart RangeSelector mousedown callback function
   */
  _rangeMouseDownCallback(event) {
    this._chartBusy = true;
  }

  /**
   * DyGrpahs Chart RangeSelector mouseup callback function
   */
  _rangeMouseUpCallback(event) {
    let [ graphXmin, graphXmax ] = this._dygraph.xAxisExtremes();
    let graphXrange = graphXmax - graphXmin;
    let graphXdiff = graphXmax - this._chartRange[1];

    this._chartBusy = false;

    // if range slider is moved far to the right, re-enable auto scroll
    this._chartScrollLock = this._isScrollLockActive(graphXdiff, graphXrange);
  }

  /**
   * Should scroll lock be turned on? (Is chart range slider far-to-the-right?)
   */
  _isScrollLockActive(xDiff, xRange) {
    return (xDiff < (xRange * 0.1));  // near right edge ~10%
  }

};
>>>>>>> c300acaf
<|MERGE_RESOLUTION|>--- conflicted
+++ resolved
@@ -30,11 +30,19 @@
 import '../stylesheets/Chart.scss';
 
 
-// MAIN
-
 /**
  * Chart Widget.
- * Wraps http://dygraphs.com/ as a React Component
+ *  Wraps http://dygraphs.com/ as a React Component.
+ * @class
+ * @exports
+ * @extends React.Component
+ * @module
+ * @public
+ * @this Chart
+ * @todo The local variables (this._chart*) should be refactored to React state.
+ *  And, React's `render()` should be overrided with DyGraphs `updateOptions()`,
+ *  possibly using Reacts's `shouldComponentUpdate()` method to skip React's
+ *  state change => render cycle for DyGraphs to not have it's DOM node reset.
  */
 export default class Chart extends React.Component {
 
@@ -43,14 +51,12 @@
     options: React.PropTypes.object,
     zDepth: React.PropTypes.number,
   };
-
   static defaultProps = {
     data: [],
     options: {},
     zDepth: 1
   };
 
-
   constructor(props, context) {
     super(props, context);
 
@@ -95,30 +101,6 @@
     }
   }
 
-  render() {
-<<<<<<< HEAD
-    return (
-      <Paper className="chart" ref="chart" zDepth={this.props.zDepth} />
-    );
-  }
-
-}
-=======
-    let styles = this._getStyles();
-    return (
-      <Paper zDepth={this.props.zDepth} style={styles.root} ref="chart" />
-    );
-  }
-
-
-  _getStyles() {
-    return {
-      root: {
-        width: '100%',
-        height: '300px',
-      },
-    };
-  }
 
   /**
    * DyGrpahs Chart Initalize and Render
@@ -192,7 +174,7 @@
    * DyGrpahs Chart RangeSelector mouseup callback function
    */
   _rangeMouseUpCallback(event) {
-    let [ graphXmin, graphXmax ] = this._dygraph.xAxisExtremes();
+    let [graphXmin, graphXmax] = this._dygraph.xAxisExtremes();
     let graphXrange = graphXmax - graphXmin;
     let graphXdiff = graphXmax - this._chartRange[1];
 
@@ -209,5 +191,10 @@
     return (xDiff < (xRange * 0.1));  // near right edge ~10%
   }
 
-};
->>>>>>> c300acaf
+  render() {
+    return (
+      <Paper className="chart" ref="chart" zDepth={this.props.zDepth} />
+    );
+  }
+
+}