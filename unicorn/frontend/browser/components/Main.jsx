--- conflicted
+++ resolved
@@ -20,6 +20,7 @@
 
 'use strict';
 
+
 /**
  * React View Component: Foo
  */
@@ -37,16 +38,13 @@
 import FileUploadAction from '../actions/FileUpload';
 import SvgIconContentAdd from 'material-ui/lib/svg-icons/content/add';
 
-<<<<<<< HEAD
-const {Card, CardText, CardHeader, FloatingActionButton, Styles} = Material;
-=======
 
 const {
   FloatingActionButton, Styles
 } = Material;
->>>>>>> cd9a1d40
 
 const ThemeManager = new Styles.ThemeManager();
+
 
 // MAIN
 
@@ -63,7 +61,7 @@
     muiTheme: React.PropTypes.object
   },
 
-/**
+  /**
    *
    */
   getChildContext () {
@@ -72,7 +70,7 @@
     };
   },
 
-/**
+  /**
    * Add "+" upload new data/CSV file button onClick event handler
    */
   _onClick() {
@@ -80,7 +78,7 @@
     this.context.executeAction(AddAction, {});
     console.log('AddAction should have fired.');
 
-/* open file upload window */
+    /* open file upload window */
     let fileInput = React.findDOMNode(this.refs.fileInput);
     fileInput.value = null;
     fileInput.click();
@@ -89,12 +87,8 @@
   _onFileSelect(e) {
     e.preventDefault();
 
-    let selectedFiles = e.dataTransfer
-      ? e.dataTransfer.files
-      : e.target.files;
-    let max = this.props.multiple
-      ? selectedFiles.length
-      : 1;
+    let selectedFiles = e.dataTransfer ? e.dataTransfer.files : e.target.files;
+    let max = this.props.multiple ? selectedFiles.length : 1;
     let files = [];
 
     for (let i = 0; i < max; i++) {
@@ -107,56 +101,29 @@
       this.props._onFileSelect(files, e);
     }
 
-/* The file input is limited to 1 file only, so files.length is always 1 */
+    /* The file input is limited to 1 file only, so files.length is always 1 */
     let file = files[0];
     this.context.executeAction(FileUploadAction, file);
   },
 
-/**
+  /**
    *
    * @TODO Migrate inline styles on Card
    * @TODO Better + ADD fonticon
    * @TODO Tooltip on + ADD icon - "Upload new CSV file" or something
    */
   render () {
-<<<<<<< HEAD
-    let data = Array.apply(0, Array(500)).map((x, y) => {
-      return [y, Math.sin(y / 5)];
-    });
-    let options = {
-      labels: [
-        'Time', 'Value'
-      ],
-      showRangeSelector: true
-    };
-=======
->>>>>>> cd9a1d40
     return (
       <div>
-        <div style={{
-          marginLeft: '256px'
-        }}>
+        <div style={{marginLeft: '256px'}}>
           <h1>Unicorn</h1>
           <FloatingActionButton onClick={this._onClick}>
             <SvgIconContentAdd/>
           </FloatingActionButton>
-          <input onChange={this._onFileSelect} ref="fileInput" style={{
-            display: 'none'
-          }} type="file"/>
+          <input onChange={this._onFileSelect} ref="fileInput"
+            style={{display: 'none'}} type="file"/>
         </div>
-<<<<<<< HEAD
-
-        <Card initiallyExpanded={true} style={{
-          marginLeft: '256px'
-        }}>
-          <CardHeader showExpandableButton={true} subtitle="File1.csv" title="Metric"/>
-          <CardText expandable={true}>
-            <Chart data={data} options={options}/>
-          </CardText>
-        </Card>
-=======
         <ModelList/>
->>>>>>> cd9a1d40
         <FileList/>
       </div>
     );
