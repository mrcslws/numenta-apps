--- conflicted
+++ resolved
@@ -28,14 +28,9 @@
     "desktop:debug": "UNICORN_TARGET=desktop npm run prepare && npm run electron:debug",
     "electron": "electron .",
     "electron:debug": "electron --debug=5858 .",
-<<<<<<< HEAD
     "electron:packager": "electron-packager . Unicorn --arch=x64 --icon=assets/unicorn.icns --ignore=.git --ignore=node_modules/electron-* --overwrite --platform=darwin --prune --version=0.33.3 --sign=$UNICORN_CERT_DEV_APPLE",
-    "prepare:python" : "python backend/unicorn_backend/freeze_model_runner.py",
-=======
-    "electron:packager": "electron-packager . Unicorn --arch=x64 --icon=assets/unicorn.icns --ignore=.git --ignore=node_modules/electron-* --overwrite --platform=darwin --prune --version=0.33.3",
     "esfmt": "esformatter --diff 'frontend/**/*.js'",
     "lint": "eslint frontend/",
->>>>>>> 2eff4de3
     "node-inspector": "node-inspector",
     "prepare": "npm run lint && npm run prepare:webpack",
     "prepare:python": "python backend/unicorn_backend/freeze_model_runner.py",
