#!/usr/bin/env python
# ----------------------------------------------------------------------
# Numenta Platform for Intelligent Computing (NuPIC)
# Copyright (C) 2015, Numenta, Inc.  Unless you have purchased from
# Numenta, Inc. a separate commercial license for this software code, the
# following terms and conditions apply:
#
# This program is free software: you can redistribute it and/or modify
# it under the terms of the GNU Affero Public License version 3 as
# published by the Free Software Foundation.
#
# This program is distributed in the hope that it will be useful,
# but WITHOUT ANY WARRANTY; without even the implied warranty of
# MERCHANTABILITY or FITNESS FOR A PARTICULAR PURPOSE.
# See the GNU Affero Public License for more details.
#
# You should have received a copy of the GNU Affero Public License
# along with this program.  If not, see http://www.gnu.org/licenses.
#
# http://numenta.org/licenses/
# ----------------------------------------------------------------------

"""
  NuPIC pipeline script
"""

"""
Workflow of the NuPIC pipeline.

For each commit to NuPIC
  - read NUPIC_CORE_SHA from .nupic_modules
  - check (local_cache) if NUPIC_CORE_SHA has been built previously
    - if YES
      - set NUPIC_CORE_PATH to /var/build/nupic.core/NUPIC_CORE_SHA
    - if NO
      - check if tarballed NUPIC_CORE_SHA build exists
        - if YES
          - untar it to /var/build/nupic.core/NUPIC_CORE_SHA
          - set NUPIC_CORE_PATH to /var/build/nupic.core/NUPIC_CORE_SHA
        - if NO
          - set NEW_NUPIC_CORE to TRUE
          - fetch nupic.core
          - build nupic.core
          - copy the build to /var/build/nupic.core/NUPIC_CORE_SHA
          - set NUPIC_CORE_PATH to /var/build/nupic.core/NUPIC_CORE_SHA
  - build NuPIC, provide /var/build/nupic.core/NUPIC_CORE_SHA as NUPIC_CORE_PATH
    to CMAKE_OPTIONS
  - test NuPIC
    - if tests pass,
      - tar nupic.core and upload to S3 (for use by another slave),
        if it was built in this run i.e. NEW_NUPIC_CORE is set to TRUE
      - cache NuPIC to /var/build/nupic/SHA
      - package NuPIC
      - notify
    - if tests fail
      - notify

"""

import argparse
import os

from pkg_resources import resource_stream

import yaml

from infrastructure.utilities import git
from infrastructure.utilities import jenkins
from infrastructure.utilities import diagnostics
from infrastructure.utilities.env import prepareEnv
from infrastructure.utilities.exceptions import PipelineError
from infrastructure.utilities.nupic.build_commands import (
  checkIfProjectExistsLocallyForSHA,
  executeBuildProcess)
from infrastructure.utilities.path import mkdirp

g_config = yaml.load(resource_stream(__name__,
                                     "../../../conf/nupic/config.yaml"))
g_logger = None


def addAndParseArgs():
  """
    Parse the command line arguments

    :returns: A tuple consisting of build workspace, NuPIC remote, NuPIC branch,
              NuPIC SHA

    :rtype: tuple(string, string, string, string)

    :raises parser.error:
      In case wrong combination of arguments or arguments are missing.
  """
  parser = argparse.ArgumentParser(description=("Build tool for NuPIC. To "
                                                "create a release version, set "
                                                "both --nupic-branch and "
                                                "--nupic-sha to a git release "
                                                "tag (e.g., 0.2.3) that already"
                                                " exists in NuPIC."))
  parser.add_argument("--build-workspace",
                      dest="buildWorkspace",
                      type=str,
                      default=os.environ.get("BUILD_WORKSPACE"),
                      help="Common build directory for NuPIC, "
                           "overrides $BUILD_WORKSPACE env var if set.")
  parser.add_argument("--nupic-remote",
                      dest="nupicRemote",
                      type=str,
                      default="git@github.com:numenta/nupic.git",
                      help="Which NuPIC remote to build from, e.g., "
                           "git@github.com:numenta/nupic.git")
  parser.add_argument("--nupic-branch",
                      dest="nupicBranch",
                      type=str,
                      default="master",
                      help="The NuPIC branch to add in deploy track")
  parser.add_argument("--sha",
                      dest="nupicSha",
                      type=str,
                      help="The NuPIC SHA that needs to be built.")
  parser.add_argument("--nupic-core-remote",
                      dest="nupicCoreRemote",
                      type=str,
                      default="",
                      help="Which NuPIC Core remote to build from, e.g., "
                           "git@github.com:numenta/nupic.core.git")
  parser.add_argument("--sha-core",
                      dest="nupicCoreSha",
                      type=str,
                      default="None",
                      help="The NuPIC Core SHA that needs to be built.")
  parser.add_argument("--log",
                      dest="logLevel",
                      type=str,
                      default="warning",
                      choices=diagnostics.LOG_LEVELS,
                      help="Logging level, by default it takes warning")

  args = vars(parser.parse_args())

  global g_logger # pylint: disable=W0603
  g_logger = diagnostics.initPipelineLogger(name="build",
                                            logLevel=args["logLevel"])

  buildWorkspace = args["buildWorkspace"]
  if not buildWorkspace:
    baseDir = jenkins.getWorkspace(logger=g_logger)
    buildNumber = jenkins.getBuildNumber(logger=g_logger)
    try:
      buildWorkspace = baseDir + "/build-%s" % buildNumber
      os.makedirs(buildWorkspace)
      args["buildWorkspace"] = buildWorkspace
    except:
      raise PipelineError("Could not create the build workspace.")

  if buildWorkspace:
    return args
  else:
    parser.error("Either set the BUILD_WORKSPACE env var, or pass the "
                 "--build-workspace parameter")



def main():
  """
    Entry point to run the nupic pipeline

  """
  args = addAndParseArgs()

  env = prepareEnv(args["buildWorkspace"], None, os.environ)
  installDir = os.path.join(args["buildWorkspace"],
                            "lib/python2.7/site-packages/")
  scriptDir = os.path.join(args["buildWorkspace"], "bin")
  mkdirp(path=installDir)
  mkdirp(path=scriptDir)

  env.update(PYTHONPATH=installDir)
  env.update(PATH="%s:%s" % (scriptDir, os.environ.get("PATH")))
  diagnostics.printEnv(env=env, logger=g_logger)

  if not args["nupicSha"]:
    args["nupicSha"] = \
      git.getShaFromRemoteBranch(gitRemoteRepo=args["nupicRemote"],
                                 gitRemoteBranch=args["nupicBranch"],
                                 logger=g_logger)

  if not checkIfProjectExistsLocallyForSHA("nupic", args["nupicSha"], g_logger):
<<<<<<< HEAD
    fullBuild(env=env,
              buildWorkspace=args["buildWorkspace"],
              nupicRemote=args["nupicRemote"],
              nupicBranch=args["nupicBranch"],
              nupicSha=args["nupicSha"],
              nupicCoreRemote=args["nupicCoreRemote"],
              nupicCoreSha=args["nupicCoreSha"],
              logger=g_logger)
=======
    executeBuildProcess(env=env,
                        buildWorkspace=args["buildWorkspace"],
                        nupicRemote=args["nupicRemote"],
                        nupicBranch=args["nupicBranch"],
                        nupicSha=args["nupicSha"],
                        nupicCoreRemote=args["nupicCoreRemote"],
                        nupicCoreSha=args["nupicCoreSha"],
                        logger=g_logger)
>>>>>>> 3a8fb7d2
  else:
    g_logger.info("Skipping NuPIC build for SHA : %s", args["nupicSha"])



if __name__ == "__main__":
  main()<|MERGE_RESOLUTION|>--- conflicted
+++ resolved
@@ -186,16 +186,6 @@
                                  logger=g_logger)
 
   if not checkIfProjectExistsLocallyForSHA("nupic", args["nupicSha"], g_logger):
-<<<<<<< HEAD
-    fullBuild(env=env,
-              buildWorkspace=args["buildWorkspace"],
-              nupicRemote=args["nupicRemote"],
-              nupicBranch=args["nupicBranch"],
-              nupicSha=args["nupicSha"],
-              nupicCoreRemote=args["nupicCoreRemote"],
-              nupicCoreSha=args["nupicCoreSha"],
-              logger=g_logger)
-=======
     executeBuildProcess(env=env,
                         buildWorkspace=args["buildWorkspace"],
                         nupicRemote=args["nupicRemote"],
@@ -204,7 +194,6 @@
                         nupicCoreRemote=args["nupicCoreRemote"],
                         nupicCoreSha=args["nupicCoreSha"],
                         logger=g_logger)
->>>>>>> 3a8fb7d2
   else:
     g_logger.info("Skipping NuPIC build for SHA : %s", args["nupicSha"])
 
