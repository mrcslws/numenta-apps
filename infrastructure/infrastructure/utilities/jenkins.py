# ----------------------------------------------------------------------
# Numenta Platform for Intelligent Computing (NuPIC)
# Copyright (C) 2015, Numenta, Inc.  Unless you have purchased from
# Numenta, Inc. a separate commercial license for this software code, the
# following terms and conditions apply:
#
# This program is free software: you can redistribute it and/or modify
# it under the terms of the GNU Affero Public License version 3 as
# published by the Free Software Foundation.
#
# This program is distributed in the hope that it will be useful,
# but WITHOUT ANY WARRANTY; without even the implied warranty of
# MERCHANTABILITY or FITNESS FOR A PARTICULAR PURPOSE.
# See the GNU Affero Public License for more details.
#
# You should have received a copy of the GNU Affero Public License
# along with this program.  If not, see http://www.gnu.org/licenses.
#
# http://numenta.org/licenses/
# ----------------------------------------------------------------------

"""
 Plumbing methods for Jenkins.
"""

import os
import shutil

import xml.etree.ElementTree as ET

<<<<<<< HEAD
from infrastructure.utilities.git import (getCurrentSha,
                                          getGitRootFolder)
=======
from infrastructure.utilities.git import (
  getCurrentSha,
  getGitRootFolder)
from infrastructure.utilities.path import mkdirp

>>>>>>> f5388391


XUNIT_TEST_RESULTS_FILE_PATH = ("/opt/numenta/grok/tests/results/py2/xunit"
                                "/jenkins/results.xml")



def getTestResult(filename):
  """
    Get output by reading filename

    :param str filename: Name of .xml to be parsed

    :returns: True if the tests passed; false if the tests succeeded
    :rtype: bool
  """
  tree = ET.parse(filename)
  result = tree.getroot().items()[2][1]
  return True if int(result) is 0 else False


<<<<<<< HEAD
def getResultsDir(logger):
  """
    :param logger: logger for additional debug info

    :return Returns path to given keyFileName
=======

def getResultsDir():
  """
    Returns the path to the test results folder in the workspace
    :returns: /path/to/resultsFolder
    :rtype: str
>>>>>>> f5388391
  """
  return os.path.join(getWorkspace(logger=logger), "results")


<<<<<<< HEAD
def getWorkspace(logger):
  """
    :param logger: logger for additional debug info

    :raises infrastructure.utilities.exceptions.CommandFailedError:
       if the workspace env variable isn't set and you are running from outside
       of a git repo or the git command to find your current root folder fails.
=======

def defineBuildWorkspace():
  """
    Define a build workspace

    :returns: /path/to/buildWorkspace as defined by the output of getWorkspace()
      and getBuildNumber(). Examples:
      - /opt/numenta/jenkins/workspace/grok-product-pipeline/build-123
      - ~/nta/numenta-apps/build-aa980430f4ae64d22f9a5327f79fa4dab706459c
    :rtype: str
  """
  return os.path.join(getWorkspace(), "build-" + getBuildNumber())



def getWorkspace():
  """
    Returns the path to the workspace in which things are being built

    :raises:
      infrastructure.utilities.exceptions.CommandFailedError if
        the workspace env variable isn't set and you are running from outside of
        a git repo or the git command to find your current root folder fails.
>>>>>>> f5388391

    :returns: The value of the `WORKSPACE` environment variable, or the root
      folder of the current repo. This should be a folder path. Examples:
      - /opt/numenta/jenkins/workspace/grok-product-pipeline
      - ~/nta/numenta-apps
    :rtype: str
  """
  workspace = None
  if "WORKSPACE" in os.environ:
    workspace = os.environ["WORKSPACE"]
  else:
    workspace = getGitRootFolder(logger=logger)
  return workspace


<<<<<<< HEAD
def createOrReplaceDir(dirname, logger):
=======

def createOrReplaceDir(dirname):
>>>>>>> f5388391
  """
    Creates a dirname dir in workspace. As a initial cleanup also
    deletes dirname if already present

    :param str dirname: Directory name that should be created inside workspace

    :returns: path to created dirname
    :rtype: str
  """
  workspace = getWorkspace(logger=logger)
  if os.path.exists(os.path.join(workspace, dirname)):
    shutil.rmtree("%s/%s" % (workspace, dirname))
  mkdirp("%s/%s" % (workspace, dirname))
  return os.path.join(workspace, dirname)


<<<<<<< HEAD
def createOrReplaceResultsDir(logger):
=======

def createOrReplaceResultsDir():
>>>>>>> f5388391
  """
    Creates a "results" dir in workspace. If one already exists, it will be
    deleted

<<<<<<< HEAD
    :param logger: logger for additional debug info

    :returns path to created "results"
=======
    :returns: path to created "results"
    :rtype: str
>>>>>>> f5388391
  """
  return createOrReplaceDir(dirname="results", logger=logger)


<<<<<<< HEAD
def getBuildNumber(logger):
  """
    :param logger: logger for additional debug info

    :raises infrastructure.utilities.exceptions.CommandFailedError:
      if the workspace env variable isn't set and you are running from outside
      of a git repo or the git command to find your current root folder fails.
=======

def getBuildNumber():
  """
    Return the build number from either the user specified env var BUILD_NUMBER
    or use the current SHA of the active repo.

    :raises:
      infrastructure.utilities.exceptions.CommandFailedError if
        the workspace env variable isn't set and you are running from outside of
        a git repo or the git command to find your current root folder fails.
>>>>>>> f5388391

    :returns: The value of the `BUILD_NUMBER` environment variable if set, or
      the current commit SHA of the git repo if it's not set.
    :rtype: str
  """
  buildNumber = None
  if "BUILD_NUMBER" in os.environ:
    buildNumber = os.environ["BUILD_NUMBER"]
  else:
    buildNumber = getCurrentSha(logger=logger)
  return buildNumber



def getKeyPath(keyFileName="chef_west.pem"):
  """
    Returns path to given keyFileName

    :param str keyFileName: Name of authorization key

    :returns: /path/to/keyFile
    :rtype: str
  """
  return os.path.join(os.environ.get("HOME"), ".ssh", keyFileName)


<<<<<<< HEAD
def createOrReplaceArtifactsDir(logger):
=======

def createOrReplaceArtifactsDir():
>>>>>>> f5388391
  """
    Creates an "artifacts" folder in the active workspace. If one already exists
    it will be replaced

    :returns: /path/to/artifacts
    :rtype: str
  """
  return createOrReplaceDir(dirname="artifacts", logger=logger)<|MERGE_RESOLUTION|>--- conflicted
+++ resolved
@@ -28,16 +28,10 @@
 
 import xml.etree.ElementTree as ET
 
-<<<<<<< HEAD
 from infrastructure.utilities.git import (getCurrentSha,
                                           getGitRootFolder)
-=======
-from infrastructure.utilities.git import (
-  getCurrentSha,
-  getGitRootFolder)
 from infrastructure.utilities.path import mkdirp
 
->>>>>>> f5388391
 
 
 XUNIT_TEST_RESULTS_FILE_PATH = ("/opt/numenta/grok/tests/results/py2/xunit"
@@ -59,35 +53,18 @@
   return True if int(result) is 0 else False
 
 
-<<<<<<< HEAD
+
 def getResultsDir(logger):
-  """
-    :param logger: logger for additional debug info
-
-    :return Returns path to given keyFileName
-=======
-
-def getResultsDir():
   """
     Returns the path to the test results folder in the workspace
     :returns: /path/to/resultsFolder
     :rtype: str
->>>>>>> f5388391
   """
   return os.path.join(getWorkspace(logger=logger), "results")
 
 
-<<<<<<< HEAD
-def getWorkspace(logger):
-  """
-    :param logger: logger for additional debug info
 
-    :raises infrastructure.utilities.exceptions.CommandFailedError:
-       if the workspace env variable isn't set and you are running from outside
-       of a git repo or the git command to find your current root folder fails.
-=======
-
-def defineBuildWorkspace():
+def defineBuildWorkspace(logger):
   """
     Define a build workspace
 
@@ -97,19 +74,19 @@
       - ~/nta/numenta-apps/build-aa980430f4ae64d22f9a5327f79fa4dab706459c
     :rtype: str
   """
-  return os.path.join(getWorkspace(), "build-" + getBuildNumber())
+  return os.path.join(getWorkspace(logger), "build-" + getBuildNumber(logger))
 
 
 
-def getWorkspace():
+def getWorkspace(logger):
   """
     Returns the path to the workspace in which things are being built
 
-    :raises:
-      infrastructure.utilities.exceptions.CommandFailedError if
+    :param logger: logger for additional debug info
+
+    :raises infrastructure.utilities.exceptions.CommandFailedError: if
         the workspace env variable isn't set and you are running from outside of
         a git repo or the git command to find your current root folder fails.
->>>>>>> f5388391
 
     :returns: The value of the `WORKSPACE` environment variable, or the root
       folder of the current repo. This should be a folder path. Examples:
@@ -125,12 +102,8 @@
   return workspace
 
 
-<<<<<<< HEAD
+
 def createOrReplaceDir(dirname, logger):
-=======
-
-def createOrReplaceDir(dirname):
->>>>>>> f5388391
   """
     Creates a dirname dir in workspace. As a initial cleanup also
     deletes dirname if already present
@@ -147,48 +120,31 @@
   return os.path.join(workspace, dirname)
 
 
-<<<<<<< HEAD
 def createOrReplaceResultsDir(logger):
-=======
-
-def createOrReplaceResultsDir():
->>>>>>> f5388391
   """
     Creates a "results" dir in workspace. If one already exists, it will be
     deleted
 
-<<<<<<< HEAD
     :param logger: logger for additional debug info
 
-    :returns path to created "results"
-=======
     :returns: path to created "results"
+
     :rtype: str
->>>>>>> f5388391
   """
   return createOrReplaceDir(dirname="results", logger=logger)
 
 
-<<<<<<< HEAD
+
 def getBuildNumber(logger):
   """
+    Return the build number from either the user specified env var BUILD_NUMBER
+    or use the current SHA of the active repo.
+
     :param logger: logger for additional debug info
 
     :raises infrastructure.utilities.exceptions.CommandFailedError:
       if the workspace env variable isn't set and you are running from outside
       of a git repo or the git command to find your current root folder fails.
-=======
-
-def getBuildNumber():
-  """
-    Return the build number from either the user specified env var BUILD_NUMBER
-    or use the current SHA of the active repo.
-
-    :raises:
-      infrastructure.utilities.exceptions.CommandFailedError if
-        the workspace env variable isn't set and you are running from outside of
-        a git repo or the git command to find your current root folder fails.
->>>>>>> f5388391
 
     :returns: The value of the `BUILD_NUMBER` environment variable if set, or
       the current commit SHA of the git repo if it's not set.
@@ -215,12 +171,7 @@
   return os.path.join(os.environ.get("HOME"), ".ssh", keyFileName)
 
 
-<<<<<<< HEAD
 def createOrReplaceArtifactsDir(logger):
-=======
-
-def createOrReplaceArtifactsDir():
->>>>>>> f5388391
   """
     Creates an "artifacts" folder in the active workspace. If one already exists
     it will be replaced
